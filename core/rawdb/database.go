--- conflicted
+++ resolved
@@ -245,11 +245,7 @@
 			var accounted bool
 			for _, meta := range [][]byte{
 				databaseVersionKey, headHeaderKey, headBlockKey, headFastBlockKey, lastPivotKey,
-<<<<<<< HEAD
-				fastTrieProgressKey, snapshotRootKey, snapshotJournalKey,
-=======
 				fastTrieProgressKey, snapshotDisabledKey, snapshotRootKey, snapshotJournalKey,
->>>>>>> 832d2151
 				snapshotGeneratorKey, snapshotRecoveryKey, txIndexTailKey, fastTxLookupLimitKey,
 				uncleanShutdownKey, badBlockKey,
 			} {
