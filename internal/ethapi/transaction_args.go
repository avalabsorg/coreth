// (c) 2019-2020, Ava Labs, Inc.
//
// This file is a derived work, based on the go-ethereum library whose original
// notices appear below.
//
// It is distributed under a license compatible with the licensing terms of the
// original code from which it is derived.
//
// Much love to the original authors for their work.
// **********
// Copyright 2021 The go-ethereum Authors
// This file is part of the go-ethereum library.
//
// The go-ethereum library is free software: you can redistribute it and/or modify
// it under the terms of the GNU Lesser General Public License as published by
// the Free Software Foundation, either version 3 of the License, or
// (at your option) any later version.
//
// The go-ethereum library is distributed in the hope that it will be useful,
// but WITHOUT ANY WARRANTY; without even the implied warranty of
// MERCHANTABILITY or FITNESS FOR A PARTICULAR PURPOSE. See the
// GNU Lesser General Public License for more details.
//
// You should have received a copy of the GNU Lesser General Public License
// along with the go-ethereum library. If not, see <http://www.gnu.org/licenses/>.

package ethapi

import (
	"bytes"
	"context"
	"errors"
	"fmt"
	"math/big"

	"github.com/ava-labs/coreth/core/types"
	"github.com/ava-labs/coreth/rpc"
	"github.com/ethereum/go-ethereum/common"
	"github.com/ethereum/go-ethereum/common/hexutil"
	"github.com/ethereum/go-ethereum/common/math"
	"github.com/ethereum/go-ethereum/log"
)

// TransactionArgs represents the arguments to construct a new transaction
// or a message call.
type TransactionArgs struct {
	From                 *common.Address `json:"from"`
	To                   *common.Address `json:"to"`
	Gas                  *hexutil.Uint64 `json:"gas"`
	GasPrice             *hexutil.Big    `json:"gasPrice"`
	MaxFeePerGas         *hexutil.Big    `json:"maxFeePerGas"`
	MaxPriorityFeePerGas *hexutil.Big    `json:"maxPriorityFeePerGas"`
	Value                *hexutil.Big    `json:"value"`
	Nonce                *hexutil.Uint64 `json:"nonce"`

	// We accept "data" and "input" for backwards-compatibility reasons.
	// "input" is the newer name and should be preferred by clients.
	// Issue detail: https://github.com/ethereum/go-ethereum/issues/15628
	Data  *hexutil.Bytes `json:"data"`
	Input *hexutil.Bytes `json:"input"`

	// Introduced by AccessListTxType transaction.
	AccessList *types.AccessList `json:"accessList,omitempty"`
	ChainID    *hexutil.Big      `json:"chainId,omitempty"`
}

// from retrieves the transaction sender address.
func (arg *TransactionArgs) from() common.Address {
	if arg.From == nil {
		return common.Address{}
	}
	return *arg.From
}

// data retrieves the transaction calldata. Input field is preferred.
func (arg *TransactionArgs) data() []byte {
	if arg.Input != nil {
		return *arg.Input
	}
	if arg.Data != nil {
		return *arg.Data
	}
	return nil
}

// setDefaults fills in default values for unspecified tx fields.
func (args *TransactionArgs) setDefaults(ctx context.Context, b Backend) error {
	if args.GasPrice != nil && (args.MaxFeePerGas != nil || args.MaxPriorityFeePerGas != nil) {
		return errors.New("both gasPrice and (maxFeePerGas or maxPriorityFeePerGas) specified")
	}
	// After london, default to 1559 unless gasPrice is set
	head := b.CurrentHeader()
	if b.ChainConfig().IsApricotPhase3(new(big.Int).SetUint64(head.Time)) && args.GasPrice == nil {
		if args.MaxPriorityFeePerGas == nil {
			tip, err := b.SuggestGasTipCap(ctx)
			if err != nil {
				return err
			}
			args.MaxPriorityFeePerGas = (*hexutil.Big)(tip)
		}
		if args.MaxFeePerGas == nil {
			gasFeeCap := new(big.Int).Add(
				(*big.Int)(args.MaxPriorityFeePerGas),
				new(big.Int).Mul(head.BaseFee, big.NewInt(2)),
			)
			args.MaxFeePerGas = (*hexutil.Big)(gasFeeCap)
		}
		if args.MaxFeePerGas.ToInt().Cmp(args.MaxPriorityFeePerGas.ToInt()) < 0 {
			return fmt.Errorf("maxFeePerGas (%v) < maxPriorityFeePerGas (%v)", args.MaxFeePerGas, args.MaxPriorityFeePerGas)
		}
	} else {
		if args.MaxFeePerGas != nil || args.MaxPriorityFeePerGas != nil {
			return errors.New("maxFeePerGas or maxPriorityFeePerGas specified but london is not active yet")
		}
		if args.GasPrice == nil {
			price, err := b.SuggestGasTipCap(ctx)
			if err != nil {
				return err
			}
			if b.ChainConfig().IsApricotPhase3(new(big.Int).SetUint64(head.Time)) {
<<<<<<< HEAD
=======
				// The legacy tx gas price suggestion should not add 2x base fee
				// because all fees are consumed, so it would result in a spiral
				// upwards.
>>>>>>> 7315105b
				price.Add(price, head.BaseFee)
			}
			args.GasPrice = (*hexutil.Big)(price)
		}
	}
	if args.Value == nil {
		args.Value = new(hexutil.Big)
	}
	if args.Nonce == nil {
		nonce, err := b.GetPoolNonce(ctx, args.from())
		if err != nil {
			return err
		}
		args.Nonce = (*hexutil.Uint64)(&nonce)
	}
	if args.Data != nil && args.Input != nil && !bytes.Equal(*args.Data, *args.Input) {
		return errors.New(`both "data" and "input" are set and not equal. Please use "input" to pass transaction call data`)
	}
	if args.To == nil && len(args.data()) == 0 {
		return errors.New(`contract creation without any data provided`)
	}
	// Estimate the gas usage if necessary.
	if args.Gas == nil {
		// These fields are immutable during the estimation, safe to
		// pass the pointer directly.
		callArgs := TransactionArgs{
			From:                 args.From,
			To:                   args.To,
			GasPrice:             args.GasPrice,
			MaxFeePerGas:         args.MaxFeePerGas,
			MaxPriorityFeePerGas: args.MaxPriorityFeePerGas,
			Value:                args.Value,
			Data:                 args.Data,
			AccessList:           args.AccessList,
		}
		pendingBlockNr := rpc.BlockNumberOrHashWithNumber(rpc.PendingBlockNumber)
		estimated, err := DoEstimateGas(ctx, b, callArgs, pendingBlockNr, b.RPCGasCap())
		if err != nil {
			return err
		}
		args.Gas = &estimated
		log.Trace("Estimate gas usage automatically", "gas", args.Gas)
	}
	if args.ChainID == nil {
		id := (*hexutil.Big)(b.ChainConfig().ChainID)
		args.ChainID = id
	}
	return nil
}

// ToMessage converts th transaction arguments to the Message type used by the
// core evm. This method is used in calls and traces that do not require a real
// live transaction.
func (args *TransactionArgs) ToMessage(globalGasCap uint64, baseFee *big.Int) (types.Message, error) {
	// Reject invalid combinations of pre- and post-1559 fee styles
	if args.GasPrice != nil && (args.MaxFeePerGas != nil || args.MaxPriorityFeePerGas != nil) {
		return types.Message{}, errors.New("both gasPrice and (maxFeePerGas or maxPriorityFeePerGas) specified")
	}
	// Set sender address or use zero address if none specified.
	addr := args.from()

	// Set default gas & gas price if none were set
	gas := globalGasCap
	if gas == 0 {
		gas = uint64(math.MaxUint64 / 2)
	}
	if args.Gas != nil {
		gas = uint64(*args.Gas)
	}
	if globalGasCap != 0 && globalGasCap < gas {
		log.Warn("Caller gas above allowance, capping", "requested", gas, "cap", globalGasCap)
		gas = globalGasCap
	}
	var (
		gasPrice  *big.Int
		gasFeeCap *big.Int
		gasTipCap *big.Int
	)
	if baseFee == nil {
		// If there's no basefee, then it must be a non-1559 execution
		gasPrice = new(big.Int)
		if args.GasPrice != nil {
			gasPrice = args.GasPrice.ToInt()
		}
		gasFeeCap, gasTipCap = gasPrice, gasPrice
	} else {
		// A basefee is provided, necessitating 1559-type execution
		if args.GasPrice != nil {
			// User specified the legacy gas field, convert to 1559 gas typing
			gasPrice = args.GasPrice.ToInt()
			gasFeeCap, gasTipCap = gasPrice, gasPrice
		} else {
			// User specified 1559 gas feilds (or none), use those
			gasFeeCap = new(big.Int)
			if args.MaxFeePerGas != nil {
				gasFeeCap = args.MaxFeePerGas.ToInt()
			}
			gasTipCap = new(big.Int)
			if args.MaxPriorityFeePerGas != nil {
				gasTipCap = args.MaxPriorityFeePerGas.ToInt()
			}
			// Backfill the legacy gasPrice for EVM execution, unless we're all zeroes
			gasPrice = new(big.Int)
			if gasFeeCap.BitLen() > 0 || gasTipCap.BitLen() > 0 {
				gasPrice = math.BigMin(new(big.Int).Add(gasTipCap, baseFee), gasFeeCap)
			}
		}
	}
	value := new(big.Int)
	if args.Value != nil {
		value = args.Value.ToInt()
	}
	data := args.data()
	var accessList types.AccessList
	if args.AccessList != nil {
		accessList = *args.AccessList
	}
	msg := types.NewMessage(addr, args.To, 0, value, gas, gasPrice, gasFeeCap, gasTipCap, data, accessList, false)
	return msg, nil
}

// toTransaction converts the arguments to a transaction.
// This assumes that setDefaults has been called.
func (args *TransactionArgs) toTransaction() *types.Transaction {
	var data types.TxData
	switch {
	case args.MaxFeePerGas != nil:
		al := types.AccessList{}
		if args.AccessList != nil {
			al = *args.AccessList
		}
		data = &types.DynamicFeeTx{
			To:         args.To,
			ChainID:    (*big.Int)(args.ChainID),
			Nonce:      uint64(*args.Nonce),
			Gas:        uint64(*args.Gas),
			GasFeeCap:  (*big.Int)(args.MaxFeePerGas),
			GasTipCap:  (*big.Int)(args.MaxPriorityFeePerGas),
			Value:      (*big.Int)(args.Value),
			Data:       args.data(),
			AccessList: al,
		}
	case args.AccessList != nil:
		data = &types.AccessListTx{
			To:         args.To,
			ChainID:    (*big.Int)(args.ChainID),
			Nonce:      uint64(*args.Nonce),
			Gas:        uint64(*args.Gas),
			GasPrice:   (*big.Int)(args.GasPrice),
			Value:      (*big.Int)(args.Value),
			Data:       args.data(),
			AccessList: *args.AccessList,
		}
	default:
		data = &types.LegacyTx{
			To:       args.To,
			Nonce:    uint64(*args.Nonce),
			Gas:      uint64(*args.Gas),
			GasPrice: (*big.Int)(args.GasPrice),
			Value:    (*big.Int)(args.Value),
			Data:     args.data(),
		}
	}
	return types.NewTx(data)
}

// ToTransaction converts the arguments to a transaction.
// This assumes that setDefaults has been called.
func (args *TransactionArgs) ToTransaction() *types.Transaction {
	return args.toTransaction()
}<|MERGE_RESOLUTION|>--- conflicted
+++ resolved
@@ -118,12 +118,9 @@
 				return err
 			}
 			if b.ChainConfig().IsApricotPhase3(new(big.Int).SetUint64(head.Time)) {
-<<<<<<< HEAD
-=======
 				// The legacy tx gas price suggestion should not add 2x base fee
 				// because all fees are consumed, so it would result in a spiral
 				// upwards.
->>>>>>> 7315105b
 				price.Add(price, head.BaseFee)
 			}
 			args.GasPrice = (*hexutil.Big)(price)
