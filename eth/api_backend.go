// (c) 2019-2020, Ava Labs, Inc.
//
// This file is a derived work, based on the go-ethereum library whose original
// notices appear below.
//
// It is distributed under a license compatible with the licensing terms of the
// original code from which it is derived.
//
// Much love to the original authors for their work.
// **********
// Copyright 2015 The go-ethereum Authors
// This file is part of the go-ethereum library.
//
// The go-ethereum library is free software: you can redistribute it and/or modify
// it under the terms of the GNU Lesser General Public License as published by
// the Free Software Foundation, either version 3 of the License, or
// (at your option) any later version.
//
// The go-ethereum library is distributed in the hope that it will be useful,
// but WITHOUT ANY WARRANTY; without even the implied warranty of
// MERCHANTABILITY or FITNESS FOR A PARTICULAR PURPOSE. See the
// GNU Lesser General Public License for more details.
//
// You should have received a copy of the GNU Lesser General Public License
// along with the go-ethereum library. If not, see <http://www.gnu.org/licenses/>.

package eth

import (
	"context"
	"errors"
	"math/big"
	"time"

	"github.com/ava-labs/coreth/accounts"
	"github.com/ava-labs/coreth/consensus"
	"github.com/ava-labs/coreth/core"
	"github.com/ava-labs/coreth/core/bloombits"
	"github.com/ava-labs/coreth/core/rawdb"
	"github.com/ava-labs/coreth/core/state"
	"github.com/ava-labs/coreth/core/types"
	"github.com/ava-labs/coreth/core/vm"
	"github.com/ava-labs/coreth/eth/gasprice"
	"github.com/ava-labs/coreth/params"
	"github.com/ava-labs/coreth/rpc"
	"github.com/ethereum/go-ethereum/common"
	"github.com/ethereum/go-ethereum/eth/downloader"
	"github.com/ethereum/go-ethereum/ethdb"
	"github.com/ethereum/go-ethereum/event"
)

var (
	ErrUnfinalizedData = errors.New("cannot query unfinalized data")
	errExpired         = errors.New("request expired")
)

// EthAPIBackend implements ethapi.Backend for full nodes
type EthAPIBackend struct {
	extRPCEnabled bool
	eth           *Ethereum
	gpo           *gasprice.Oracle
}

// ChainConfig returns the active chain configuration.
func (b *EthAPIBackend) ChainConfig() *params.ChainConfig {
	return b.eth.blockchain.Config()
}

func (b *EthAPIBackend) GetVMConfig() *vm.Config {
	return b.eth.blockchain.GetVMConfig()
}

func (b *EthAPIBackend) CurrentBlock() *types.Block {
	return b.eth.blockchain.CurrentBlock()
}

func (b *EthAPIBackend) LastAcceptedBlock() *types.Block {
	return b.eth.LastAcceptedBlock()
}

// Original code:
// func (b *EthAPIBackend) SetHead(number uint64) {
// 	//b.eth.protocolManager.downloader.Cancel()
// 	b.eth.blockchain.SetHead(number)
// }

func (b *EthAPIBackend) HeaderByNumber(ctx context.Context, number rpc.BlockNumber) (*types.Header, error) {
	if deadline, exists := ctx.Deadline(); exists && time.Until(deadline) < 0 {
		return nil, errExpired
	}
	// Treat requests for the pending, latest, or accepted block
	// identically.
	acceptedBlock := b.eth.LastAcceptedBlock()
	if number.IsAccepted() {
		return acceptedBlock.Header(), nil
	}

	if !b.GetVMConfig().AllowUnfinalizedQueries && acceptedBlock != nil {
		if number.Int64() > acceptedBlock.Number().Int64() {
			return nil, ErrUnfinalizedData
		}
	}

	return b.eth.blockchain.GetHeaderByNumber(uint64(number)), nil
}

func (b *EthAPIBackend) HeaderByNumberOrHash(ctx context.Context, blockNrOrHash rpc.BlockNumberOrHash) (*types.Header, error) {
	if blockNr, ok := blockNrOrHash.Number(); ok {
		return b.HeaderByNumber(ctx, blockNr)
	}
	if hash, ok := blockNrOrHash.Hash(); ok {
		header := b.eth.blockchain.GetHeaderByHash(hash)
		if header == nil {
			return nil, errors.New("header for hash not found")
		}
		if blockNrOrHash.RequireCanonical && b.eth.blockchain.GetCanonicalHash(header.Number.Uint64()) != hash {
			return nil, errors.New("hash is not currently canonical")
		}
		return header, nil
	}
	return nil, errors.New("invalid arguments; neither block nor hash specified")
}

func (b *EthAPIBackend) HeaderByHash(ctx context.Context, hash common.Hash) (*types.Header, error) {
	if deadline, exists := ctx.Deadline(); exists && time.Until(deadline) < 0 {
		return nil, errExpired
	}
	return b.eth.blockchain.GetHeaderByHash(hash), nil
}

func (b *EthAPIBackend) BlockByNumber(ctx context.Context, number rpc.BlockNumber) (*types.Block, error) {
	if deadline, exists := ctx.Deadline(); exists && time.Until(deadline) < 0 {
		return nil, errExpired
	}
	// Treat requests for the pending, latest, or accepted block
	// identically.
	acceptedBlock := b.eth.LastAcceptedBlock()
	if number.IsAccepted() {
<<<<<<< HEAD
		return acceptedBlock, nil
=======
		return b.eth.LastAcceptedBlock(), nil
>>>>>>> 0c5f0f00
	}

	if !b.GetVMConfig().AllowUnfinalizedQueries && acceptedBlock != nil {
		if number.Int64() > acceptedBlock.Number().Int64() {
			return nil, ErrUnfinalizedData
		}
	}

	return b.eth.blockchain.GetBlockByNumber(uint64(number)), nil
}

func (b *EthAPIBackend) BlockByHash(ctx context.Context, hash common.Hash) (*types.Block, error) {
	if deadline, exists := ctx.Deadline(); exists && time.Until(deadline) < 0 {
		return nil, errExpired
	}
	return b.eth.blockchain.GetBlockByHash(hash), nil
}

func (b *EthAPIBackend) BlockByNumberOrHash(ctx context.Context, blockNrOrHash rpc.BlockNumberOrHash) (*types.Block, error) {
	if blockNr, ok := blockNrOrHash.Number(); ok {
		return b.BlockByNumber(ctx, blockNr)
	}
	if deadline, exists := ctx.Deadline(); exists && time.Until(deadline) < 0 {
		return nil, errExpired
	}
	if hash, ok := blockNrOrHash.Hash(); ok {
		header := b.eth.blockchain.GetHeaderByHash(hash)
		if header == nil {
			return nil, errors.New("header for hash not found")
		}
		if blockNrOrHash.RequireCanonical && b.eth.blockchain.GetCanonicalHash(header.Number.Uint64()) != hash {
			return nil, errors.New("hash is not currently canonical")
		}
		block := b.eth.blockchain.GetBlock(hash, header.Number.Uint64())
		if block == nil {
			return nil, errors.New("header found, but block body is missing")
		}
		return block, nil
	}
	return nil, errors.New("invalid arguments; neither block nor hash specified")
}

func (b *EthAPIBackend) StateAndHeaderByNumber(ctx context.Context, number rpc.BlockNumber) (*state.StateDB, *types.Header, error) {
	// Request the block by its number and retrieve its state
	header, err := b.HeaderByNumber(ctx, number)
	if err != nil {
		return nil, nil, err
	}
	if header == nil {
		return nil, nil, errors.New("header not found")
	}
	stateDb, err := b.eth.BlockChain().StateAt(header.Root)
	return stateDb, header, err
}

func (b *EthAPIBackend) StateAndHeaderByNumberOrHash(ctx context.Context, blockNrOrHash rpc.BlockNumberOrHash) (*state.StateDB, *types.Header, error) {
	if blockNr, ok := blockNrOrHash.Number(); ok {
		return b.StateAndHeaderByNumber(ctx, blockNr)
	}
	if deadline, exists := ctx.Deadline(); exists && time.Until(deadline) < 0 {
		return nil, nil, errExpired
	}
	if hash, ok := blockNrOrHash.Hash(); ok {
		header, err := b.HeaderByHash(ctx, hash)
		if err != nil {
			return nil, nil, err
		}
		if header == nil {
			return nil, nil, errors.New("header for hash not found")
		}
		if blockNrOrHash.RequireCanonical && b.eth.blockchain.GetCanonicalHash(header.Number.Uint64()) != hash {
			return nil, nil, errors.New("hash is not currently canonical")
		}
		stateDb, err := b.eth.BlockChain().StateAt(header.Root)
		return stateDb, header, err
	}
	return nil, nil, errors.New("invalid arguments; neither block nor hash specified")
}

func (b *EthAPIBackend) GetReceipts(ctx context.Context, hash common.Hash) (types.Receipts, error) {
	if deadline, exists := ctx.Deadline(); exists && time.Until(deadline) < 0 {
		return nil, errExpired
	}
	return b.eth.blockchain.GetReceiptsByHash(hash), nil
}

func (b *EthAPIBackend) GetLogs(ctx context.Context, hash common.Hash) ([][]*types.Log, error) {
	if deadline, exists := ctx.Deadline(); exists && time.Until(deadline) < 0 {
		return nil, errExpired
	}
	receipts := b.eth.blockchain.GetReceiptsByHash(hash)
	if receipts == nil {
		return nil, nil
	}
	logs := make([][]*types.Log, len(receipts))
	for i, receipt := range receipts {
		logs[i] = receipt.Logs
	}
	return logs, nil
}

func (b *EthAPIBackend) GetTd(ctx context.Context, hash common.Hash) *big.Int {
	return b.eth.blockchain.GetTdByHash(hash)
}

func (b *EthAPIBackend) GetEVM(ctx context.Context, msg core.Message, state *state.StateDB, header *types.Header) (*vm.EVM, func() error, error) {
	vmError := func() error { return nil }

	context := core.NewEVMContext(msg, header, b.eth.BlockChain(), nil)
	return vm.NewEVM(context, state, b.eth.blockchain.Config(), *b.eth.blockchain.GetVMConfig()), vmError, nil
}

func (b *EthAPIBackend) SubscribeRemovedLogsEvent(ch chan<- core.RemovedLogsEvent) event.Subscription {
	return b.eth.BlockChain().SubscribeRemovedLogsEvent(ch)
}

func (b *EthAPIBackend) SubscribePendingLogsEvent(ch chan<- []*types.Log) event.Subscription {
	return b.eth.miner.SubscribePendingLogs(ch)
}

func (b *EthAPIBackend) SubscribeChainEvent(ch chan<- core.ChainEvent) event.Subscription {
	return b.eth.BlockChain().SubscribeChainEvent(ch)
}

func (b *EthAPIBackend) SubscribeChainAcceptedEvent(ch chan<- core.ChainEvent) event.Subscription {
	return b.eth.BlockChain().SubscribeChainAcceptedEvent(ch)
}

func (b *EthAPIBackend) SubscribeChainHeadEvent(ch chan<- core.ChainHeadEvent) event.Subscription {
	return b.eth.BlockChain().SubscribeChainHeadEvent(ch)
}

func (b *EthAPIBackend) SubscribeChainSideEvent(ch chan<- core.ChainSideEvent) event.Subscription {
	return b.eth.BlockChain().SubscribeChainSideEvent(ch)
}

func (b *EthAPIBackend) SubscribeLogsEvent(ch chan<- []*types.Log) event.Subscription {
	return b.eth.BlockChain().SubscribeLogsEvent(ch)
}

func (b *EthAPIBackend) SubscribeAcceptedLogsEvent(ch chan<- []*types.Log) event.Subscription {
	return b.eth.BlockChain().SubscribeAcceptedLogsEvent(ch)
}

func (b *EthAPIBackend) SendTx(ctx context.Context, signedTx *types.Transaction) error {
	if deadline, exists := ctx.Deadline(); exists && time.Until(deadline) < 0 {
		return errExpired
	}
	err := b.eth.txPool.AddLocal(signedTx)
	return err
}

func (b *EthAPIBackend) GetPoolTransactions() (types.Transactions, error) {
	pending, err := b.eth.txPool.Pending()
	if err != nil {
		return nil, err
	}
	var txs types.Transactions
	for _, batch := range pending {
		txs = append(txs, batch...)
	}
	return txs, nil
}

func (b *EthAPIBackend) GetPoolTransaction(hash common.Hash) *types.Transaction {
	return b.eth.txPool.Get(hash)
}

func (b *EthAPIBackend) GetTransaction(ctx context.Context, txHash common.Hash) (*types.Transaction, common.Hash, uint64, uint64, error) {
	tx, blockHash, blockNumber, index := rawdb.ReadTransaction(b.eth.ChainDb(), txHash)
	return tx, blockHash, blockNumber, index, nil
}

func (b *EthAPIBackend) GetPoolNonce(ctx context.Context, addr common.Address) (uint64, error) {
	return b.eth.txPool.Nonce(addr), nil
}

func (b *EthAPIBackend) Stats() (pending int, queued int) {
	return b.eth.txPool.Stats()
}

func (b *EthAPIBackend) TxPoolContent() (map[common.Address]types.Transactions, map[common.Address]types.Transactions) {
	return b.eth.TxPool().Content()
}

func (b *EthAPIBackend) TxPool() *core.TxPool {
	return b.eth.TxPool()
}

func (b *EthAPIBackend) SubscribeNewTxsEvent(ch chan<- core.NewTxsEvent) event.Subscription {
	return b.eth.TxPool().SubscribeNewTxsEvent(ch)
}

func (b *EthAPIBackend) Downloader() *downloader.Downloader {
	return b.eth.Downloader()
}

func (b *EthAPIBackend) ProtocolVersion() int {
	return b.eth.EthVersion()
}

func (b *EthAPIBackend) SuggestPrice(ctx context.Context) (*big.Int, error) {
	return b.gpo.SuggestPrice(ctx)
}

func (b *EthAPIBackend) ChainDb() ethdb.Database {
	return b.eth.ChainDb()
}

func (b *EthAPIBackend) EventMux() *event.TypeMux {
	return b.eth.EventMux()
}

func (b *EthAPIBackend) AccountManager() *accounts.Manager {
	return b.eth.AccountManager()
}

func (b *EthAPIBackend) ExtRPCEnabled() bool {
	return b.extRPCEnabled
}

func (b *EthAPIBackend) RPCGasCap() uint64 {
	return b.eth.config.RPCGasCap
}

func (b *EthAPIBackend) RPCTxFeeCap() float64 {
	return b.eth.config.RPCTxFeeCap
}

func (b *EthAPIBackend) BloomStatus() (uint64, uint64) {
	sections, _, _ := b.eth.bloomIndexer.Sections()
	return params.BloomBitsBlocks, sections
}

func (b *EthAPIBackend) ServiceFilter(ctx context.Context, session *bloombits.MatcherSession) {
	for i := 0; i < bloomFilterThreads; i++ {
		go session.Multiplex(bloomRetrievalBatch, bloomRetrievalWait, b.eth.bloomRequests)
	}
}

func (b *EthAPIBackend) Engine() consensus.Engine {
	return b.eth.engine
}

func (b *EthAPIBackend) CurrentHeader() *types.Header {
	return b.eth.blockchain.CurrentHeader()
}

// Original code:
// func (b *EthAPIBackend) Miner() *miner.Miner {
// 	return b.eth.Miner()
// }
//
// func (b *EthAPIBackend) StartMining(threads int) error {
// 	return b.eth.StartMining(threads)
// }

func (b *EthAPIBackend) GetMaxBlocksPerRequest() int64 {
	return b.eth.settings.MaxBlocksPerRequest
}<|MERGE_RESOLUTION|>--- conflicted
+++ resolved
@@ -136,11 +136,7 @@
 	// identically.
 	acceptedBlock := b.eth.LastAcceptedBlock()
 	if number.IsAccepted() {
-<<<<<<< HEAD
 		return acceptedBlock, nil
-=======
-		return b.eth.LastAcceptedBlock(), nil
->>>>>>> 0c5f0f00
 	}
 
 	if !b.GetVMConfig().AllowUnfinalizedQueries && acceptedBlock != nil {
