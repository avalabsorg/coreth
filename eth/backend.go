--- conflicted
+++ resolved
@@ -552,33 +552,8 @@
 	return nil
 }
 
-<<<<<<< HEAD
-func (s *Ethereum) StopPart() error {
-	s.bloomIndexer.Close()
-	close(s.closeBloomHandler)
-	s.txPool.Stop()
-	s.miner.Stop()
-	s.blockchain.Stop()
-	s.engine.Close()
-	s.chainDb.Close()
-	s.eventMux.Stop()
-	return nil
-}
-
 func (s *Ethereum) LastAcceptedBlock() *types.Block {
 	return s.blockchain.LastAcceptedBlock()
-=======
-func (s *Ethereum) GetTxSubmitCh() <-chan struct{} {
-	return s.txSubmitChan
-}
-
-func (s *Ethereum) AcceptedBlock() *types.Block {
-	cb := s.bcb.OnQueryAcceptedBlock
-	if cb != nil {
-		return cb()
-	}
-	return s.blockchain.CurrentBlock()
->>>>>>> 9499d87a
 }
 
 // SetGasPrice sets the minimum gas price to [newGasPrice]
