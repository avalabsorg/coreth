--- conflicted
+++ resolved
@@ -65,10 +65,7 @@
 	// Added to the backend interface to support limiting of logs requests
 	GetVMConfig() *vm.Config
 	LastAcceptedBlock() *types.Block
-<<<<<<< HEAD
-=======
 	GetMaxBlocksPerRequest() int64
->>>>>>> 38d369de
 }
 
 // Filter can be used to retrieve and filter logs.
