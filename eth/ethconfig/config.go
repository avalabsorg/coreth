--- conflicted
+++ resolved
@@ -37,20 +37,13 @@
 
 // DefaultFullGPOConfig contains default gasprice oracle settings for full node.
 var DefaultFullGPOConfig = gasprice.Config{
-<<<<<<< HEAD
-	Blocks:           20,
-	Percentile:       60,
+	Blocks:     20,
+	Percentile: 60,
 	MaxHeaderHistory: 1024,
 	MaxBlockHistory:  1024,
-	MaxPrice:         gasprice.DefaultMaxPrice,
-	IgnorePrice:      gasprice.DefaultIgnorePrice,
-=======
-	Blocks:     20,
-	Percentile: 60,
 	MinPrice:   gasprice.DefaultMinPrice,
 	MaxPrice:   gasprice.DefaultMaxPrice,
 	MinGasUsed: gasprice.DefaultMinGasUsed,
->>>>>>> 3f40db72
 }
 
 // DefaultConfig contains default settings for use on the Avalanche main net.
