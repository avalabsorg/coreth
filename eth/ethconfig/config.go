// (c) 2019-2020, Ava Labs, Inc.
//
// This file is a derived work, based on the go-ethereum library whose original
// notices appear below.
//
// It is distributed under a license compatible with the licensing terms of the
// original code from which it is derived.
//
// Much love to the original authors for their work.
// **********
// Copyright 2017 The go-ethereum Authors
// This file is part of the go-ethereum library.
//
// The go-ethereum library is free software: you can redistribute it and/or modify
// it under the terms of the GNU Lesser General Public License as published by
// the Free Software Foundation, either version 3 of the License, or
// (at your option) any later version.
//
// The go-ethereum library is distributed in the hope that it will be useful,
// but WITHOUT ANY WARRANTY; without even the implied warranty of
// MERCHANTABILITY or FITNESS FOR A PARTICULAR PURPOSE. See the
// GNU Lesser General Public License for more details.
//
// You should have received a copy of the GNU Lesser General Public License
// along with the go-ethereum library. If not, see <http://www.gnu.org/licenses/>.

package ethconfig

import (
	"time"

	"github.com/ava-labs/coreth/core"
	"github.com/ava-labs/coreth/eth/gasprice"
	"github.com/ava-labs/coreth/miner"
	"github.com/ethereum/go-ethereum/common"
)

// DefaultFullGPOConfig contains default gasprice oracle settings for full node.
var DefaultFullGPOConfig = gasprice.Config{
	Blocks:           40,
	Percentile:       60,
	MaxHeaderHistory: 1024,
	MaxBlockHistory:  1024,
	MinPrice:         gasprice.DefaultMinPrice,
	MaxPrice:         gasprice.DefaultMaxPrice,
	MinGasUsed:       gasprice.DefaultMinGasUsed,
}

// DefaultConfig contains default settings for use on the Avalanche main net.
var DefaultConfig = NewDefaultConfig()

func NewDefaultConfig() Config {
	return Config{
<<<<<<< HEAD
		NetworkId:          1,
		LightPeers:         100,
		UltraLightFraction: 75,
		DatabaseCache:      512,
		TrieCleanCache:     75,
		TrieDirtyCache:     256,
		TrieTimeout:        60 * time.Minute,
		SnapshotCache:      128,
		Miner:              miner.Config{},
		TxPool:             core.DefaultTxPoolConfig,
		RPCGasCap:          25000000,
		GPO:                DefaultFullGPOConfig,
		RPCTxFeeCap:        1, // 1 AVAX
=======
		NetworkId:               1,
		LightPeers:              100,
		UltraLightFraction:      75,
		DatabaseCache:           512,
		TrieCleanCache:          75,
		TrieCleanCacheJournal:   "triecache",
		TrieCleanCacheRejournal: 60 * time.Minute,
		TrieDirtyCache:          256,
		TrieTimeout:             60 * time.Minute,
		SnapshotCache:           128,
		Miner:                   miner.Config{},
		TxPool:                  core.DefaultTxPoolConfig,
		RPCGasCap:               25000000,
		RPCEVMTimeout:           5 * time.Second,
		GPO:                     DefaultFullGPOConfig,
		RPCTxFeeCap:             1, // 1 AVAX
>>>>>>> 468a4239
	}
}

//go:generate gencodec -type Config -formats toml -out gen_config.go

// Config contains configuration options for of the ETH and LES protocols.
type Config struct {
	// The genesis block, which is inserted if the database is empty.
	// If nil, the Ethereum main net block is used.
	Genesis *core.Genesis `toml:",omitempty"`

	// Protocol options
	NetworkId uint64 // Network ID to use for selecting peers to connect to

	// This can be set to list of enrtree:// URLs which will be queried for
	// for nodes to connect to.
	DiscoveryURLs []string

	Pruning        bool // Whether to disable pruning and flush everything to disk
	SnapshotAsync  bool // Whether to generate the initial snapshot in async mode
	SnapshotVerify bool // Whether to verify generated snapshots

	// Whitelist of required block number -> hash values to accept
	Whitelist map[uint64]common.Hash `toml:"-"`

	// Light client options
	LightServ    int  `toml:",omitempty"` // Maximum percentage of time allowed for serving LES requests
	LightIngress int  `toml:",omitempty"` // Incoming bandwidth limit for light servers
	LightEgress  int  `toml:",omitempty"` // Outgoing bandwidth limit for light servers
	LightPeers   int  `toml:",omitempty"` // Maximum number of LES client peers
	LightNoPrune bool `toml:",omitempty"` // Whether to disable light chain pruning

	// Ultra Light client options
	UltraLightServers      []string `toml:",omitempty"` // List of trusted ultra light servers
	UltraLightFraction     int      `toml:",omitempty"` // Percentage of trusted servers to accept an announcement
	UltraLightOnlyAnnounce bool     `toml:",omitempty"` // Whether to only announce headers, or also serve them

	// Database options
	SkipBcVersionCheck bool `toml:"-"`
	DatabaseHandles    int  `toml:"-"`
	DatabaseCache      int
	// DatabaseFreezer    string

	TrieCleanCache int
	TrieDirtyCache int
	TrieTimeout    time.Duration
	SnapshotCache  int
	Preimages      bool

	// Mining options
	Miner miner.Config

	// Transaction pool options
	TxPool core.TxPoolConfig

	// Gas Price Oracle options
	GPO gasprice.Config

	// Enables tracking of SHA3 preimages in the VM
	EnablePreimageRecording bool

	// Miscellaneous options
	DocRoot string `toml:"-"`

	// RPCGasCap is the global gas cap for eth-call variants.
	RPCGasCap uint64 `toml:",omitempty"`

	// RPCEVMTimeout is the global timeout for eth-call.
	RPCEVMTimeout time.Duration

	// RPCTxFeeCap is the global transaction fee(price * gaslimit) cap for
	// send-transction variants. The unit is ether.
	RPCTxFeeCap float64 `toml:",omitempty"`

	// AllowUnfinalizedQueries allow unfinalized queries
	AllowUnfinalizedQueries bool

<<<<<<< HEAD
	// Path to a directory belonging to the chain
	DataDirectory string

	// OfflinePruning enables offline pruning on startup of the ndoe. If a node is started
	// with this configuration option, it must finish pruning before resuming normal operation.
	OfflinePruning                bool
	OfflinePruningBloomFilterSize uint64
=======
	// AllowUnprotectedTxs allow unprotected transactions to be locally issued.
	// Unprotected transactions are transactions that are signed without EIP-155
	// replay protection.
	AllowUnprotectedTxs bool
>>>>>>> 468a4239
}<|MERGE_RESOLUTION|>--- conflicted
+++ resolved
@@ -51,7 +51,6 @@
 
 func NewDefaultConfig() Config {
 	return Config{
-<<<<<<< HEAD
 		NetworkId:          1,
 		LightPeers:         100,
 		UltraLightFraction: 75,
@@ -63,26 +62,9 @@
 		Miner:              miner.Config{},
 		TxPool:             core.DefaultTxPoolConfig,
 		RPCGasCap:          25000000,
+		RPCEVMTimeout:      5 * time.Second,
 		GPO:                DefaultFullGPOConfig,
 		RPCTxFeeCap:        1, // 1 AVAX
-=======
-		NetworkId:               1,
-		LightPeers:              100,
-		UltraLightFraction:      75,
-		DatabaseCache:           512,
-		TrieCleanCache:          75,
-		TrieCleanCacheJournal:   "triecache",
-		TrieCleanCacheRejournal: 60 * time.Minute,
-		TrieDirtyCache:          256,
-		TrieTimeout:             60 * time.Minute,
-		SnapshotCache:           128,
-		Miner:                   miner.Config{},
-		TxPool:                  core.DefaultTxPoolConfig,
-		RPCGasCap:               25000000,
-		RPCEVMTimeout:           5 * time.Second,
-		GPO:                     DefaultFullGPOConfig,
-		RPCTxFeeCap:             1, // 1 AVAX
->>>>>>> 468a4239
 	}
 }
 
@@ -160,18 +142,14 @@
 	// AllowUnfinalizedQueries allow unfinalized queries
 	AllowUnfinalizedQueries bool
 
-<<<<<<< HEAD
-	// Path to a directory belonging to the chain
-	DataDirectory string
+	// AllowUnprotectedTxs allow unprotected transactions to be locally issued.
+	// Unprotected transactions are transactions that are signed without EIP-155
+	// replay protection.
+	AllowUnprotectedTxs bool
 
 	// OfflinePruning enables offline pruning on startup of the ndoe. If a node is started
 	// with this configuration option, it must finish pruning before resuming normal operation.
 	OfflinePruning                bool
 	OfflinePruningBloomFilterSize uint64
-=======
-	// AllowUnprotectedTxs allow unprotected transactions to be locally issued.
-	// Unprotected transactions are transactions that are signed without EIP-155
-	// replay protection.
-	AllowUnprotectedTxs bool
->>>>>>> 468a4239
+	OfflinePruningDataDirectory   string
 }