--- conflicted
+++ resolved
@@ -501,20 +501,17 @@
 		t.Fatal(err)
 	}
 
-<<<<<<< HEAD
+	// Check that SemanticVerify passes when the UTXO is present after bootstrapping
+	if err := unsignedImportTx.SemanticVerify(vm, tx, apricotRulesPhase2); err != nil {
+		t.Fatal(err)
+	}
+
 	commitBatch, err := vm.db.CommitBatch()
 	if err != nil {
 		t.Fatalf("Failed to create commit batch for VM due to %s", err)
 	}
-	if err := importTx.Accept(vm.ctx, commitBatch); err != nil {
-		t.Fatalf("Failed to accept import transaction due to: %s", err)
-=======
-	// Check that SemanticVerify passes when the UTXO is present after bootstrapping
-	if err := unsignedImportTx.SemanticVerify(vm, tx, apricotRulesPhase2); err != nil {
-		t.Fatal(err)
-	}
-
-	if err := unsignedImportTx.Accept(vm.ctx, nil); err != nil {
+
+	if err := unsignedImportTx.Accept(vm.ctx, commitBatch); err != nil {
 		t.Fatalf("Accept failed due to: %s", err)
 	}
 
@@ -616,7 +613,6 @@
 				t.Fatalf("Failed to accept import transaction due to: %s", err)
 			}
 		})
->>>>>>> cbe3fe7b
 	}
 	vm.db.EndBatch()
 }