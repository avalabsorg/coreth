// (c) 2019-2020, Ava Labs, Inc. All rights reserved.
// See the file LICENSE for licensing terms.

package evm

import (
	"encoding/json"
	"errors"
	"fmt"
	"math/big"
	"strings"
	"sync"
	"time"

	coreth "github.com/ava-labs/coreth/chain"
	"github.com/ava-labs/coreth/core"
	"github.com/ava-labs/coreth/core/state"
	"github.com/ava-labs/coreth/core/types"
	"github.com/ava-labs/coreth/eth/ethconfig"
	"github.com/ava-labs/coreth/node"
	"github.com/ava-labs/coreth/params"

	"github.com/ethereum/go-ethereum/common"
	"github.com/ethereum/go-ethereum/event"
	"github.com/ethereum/go-ethereum/log"
	"github.com/ethereum/go-ethereum/rlp"
	"github.com/ethereum/go-ethereum/rpc"

	ethcrypto "github.com/ethereum/go-ethereum/crypto"

	avalancheRPC "github.com/gorilla/rpc/v2"

	"github.com/ava-labs/avalanchego/cache"
	"github.com/ava-labs/avalanchego/codec"
	"github.com/ava-labs/avalanchego/codec/linearcodec"
	"github.com/ava-labs/avalanchego/database"
	"github.com/ava-labs/avalanchego/database/manager"
	"github.com/ava-labs/avalanchego/database/prefixdb"
	"github.com/ava-labs/avalanchego/database/versionabledb"
	"github.com/ava-labs/avalanchego/ids"
	"github.com/ava-labs/avalanchego/snow"
	"github.com/ava-labs/avalanchego/snow/choices"
	"github.com/ava-labs/avalanchego/snow/consensus/snowman"
	"github.com/ava-labs/avalanchego/snow/engine/snowman/block"
	"github.com/ava-labs/avalanchego/utils/constants"
	"github.com/ava-labs/avalanchego/utils/crypto"
	"github.com/ava-labs/avalanchego/utils/formatting"
	"github.com/ava-labs/avalanchego/utils/logging"
	"github.com/ava-labs/avalanchego/utils/timer"
	"github.com/ava-labs/avalanchego/utils/units"
	"github.com/ava-labs/avalanchego/utils/wrappers"
	"github.com/ava-labs/avalanchego/vms/components/avax"
	"github.com/ava-labs/avalanchego/vms/components/chain"
	"github.com/ava-labs/avalanchego/vms/secp256k1fx"

	commonEng "github.com/ava-labs/avalanchego/snow/engine/common"
	avalancheJSON "github.com/ava-labs/avalanchego/utils/json"
)

var (
	// x2cRate is the conversion rate between the smallest denomination on the X-Chain
	// 1 nAVAX and the smallest denomination on the C-Chain 1 wei. Where 1 nAVAX = 1 gWei.
	// This is only required for AVAX because the denomination of 1 AVAX is 9 decimal
	// places on the X and P chains, but is 18 decimal places within the EVM.
	x2cRate = big.NewInt(1000000000)
	// GitCommit is set by the build script
	GitCommit string
	// Version is the version of Coreth
<<<<<<< HEAD
	Version = "coreth-v0.4.3"
=======
	Version = "coreth-v0.5.0"
>>>>>>> 80857e1b

	_ block.ChainVM = &VM{}
)

const (
	minBlockTime = 2 * time.Second
	maxBlockTime = 3 * time.Second
	// Max time from current time allowed for blocks, before they're considered future blocks
	// and fail verification
	maxFutureBlockTime   = 10 * time.Second
	batchSize            = 250
	maxUTXOsToFetch      = 1024
	defaultMempoolSize   = 1024
	codecVersion         = uint16(0)
	txFee                = units.MilliAvax
	secpFactoryCacheSize = 1024

	decidedCacheSize    = 100
	missingCacheSize    = 50
	unverifiedCacheSize = 50
)

var (
	// Set last accepted key to be longer than the keys used to store accepted block IDs.
	lastAcceptedKey = []byte("last_accepted_key")
	acceptedPrefix  = []byte("snowman_accepted")
	ethDBPrefix     = []byte("ethdb")
	atomicTxPrefix  = []byte("atomicTxDB")
)

var (
	errEmptyBlock                 = errors.New("empty block")
	errUnsupportedFXs             = errors.New("unsupported feature extensions")
	errInvalidBlock               = errors.New("invalid block")
	errInvalidAddr                = errors.New("invalid hex address")
	errTooManyAtomicTx            = errors.New("too many pending atomic txs")
	errAssetIDMismatch            = errors.New("asset IDs in the input don't match the utxo")
	errNoImportInputs             = errors.New("tx has no imported inputs")
	errInputsNotSortedUnique      = errors.New("inputs not sorted and unique")
	errPublicKeySignatureMismatch = errors.New("signature doesn't match public key")
	errSignatureInputsMismatch    = errors.New("number of inputs does not match number of signatures")
	errWrongChainID               = errors.New("tx has wrong chain ID")
	errInsufficientFunds          = errors.New("insufficient funds")
	errNoExportOutputs            = errors.New("tx has no export outputs")
	errOutputsNotSorted           = errors.New("tx outputs not sorted")
	errOutputsNotSortedUnique     = errors.New("outputs not sorted and unique")
	errOverflowExport             = errors.New("overflow when computing export amount + txFee")
	errInvalidNonce               = errors.New("invalid nonce")
	errConflictingAtomicInputs    = errors.New("invalid block due to conflicting atomic inputs")
	errUnknownAtomicTx            = errors.New("unknown atomic tx type")
	errUnclesUnsupported          = errors.New("uncles unsupported")
	errTxHashMismatch             = errors.New("txs hash does not match header")
	errUncleHashMismatch          = errors.New("uncle hash mismatch")
	errRejectedParent             = errors.New("rejected parent")
	errInvalidDifficulty          = errors.New("invalid difficulty")
	errInvalidBlockVersion        = errors.New("invalid block version")
	errInvalidMixDigest           = errors.New("invalid mix digest")
	errInvalidExtDataHash         = errors.New("invalid extra data hash")
	errHeaderExtraDataTooBig      = errors.New("header extra data too big")
	errInsufficientFundsForFee    = errors.New("insufficient AVAX funds to pay transaction fee")
	errNoEVMOutputs               = errors.New("tx has no EVM outputs")
)

// buildingBlkStatus denotes the current status of the VM in block production.
type buildingBlkStatus uint8

const (
	dontBuild buildingBlkStatus = iota
	conditionalBuild
	mayBuild
	building
)

// Codec does serialization and deserialization
var Codec codec.Manager

func init() {
	Codec = codec.NewDefaultManager()
	c := linearcodec.NewDefault()

	errs := wrappers.Errs{}
	errs.Add(
		c.RegisterType(&UnsignedImportTx{}),
		c.RegisterType(&UnsignedExportTx{}),
	)
	c.SkipRegistrations(3)
	errs.Add(
		c.RegisterType(&secp256k1fx.TransferInput{}),
		c.RegisterType(&secp256k1fx.MintOutput{}),
		c.RegisterType(&secp256k1fx.TransferOutput{}),
		c.RegisterType(&secp256k1fx.MintOperation{}),
		c.RegisterType(&secp256k1fx.Credential{}),
		c.RegisterType(&secp256k1fx.Input{}),
		c.RegisterType(&secp256k1fx.OutputOwners{}),
		Codec.RegisterCodec(codecVersion, c),
	)

	if len(GitCommit) != 0 {
		Version = fmt.Sprintf("%s@%s", Version, GitCommit)
	}

	if errs.Errored() {
		panic(errs.Err)
	}
}

type blockErrorTuple struct {
	blk *Block
	err error
}

// VM implements the snowman.ChainVM interface
type VM struct {
	ctx *snow.Context
	// *chain.State helps to implement the VM interface by wrapping blocks
	// with an efficient caching layer.
	*chain.State

	CLIConfig CommandLineConfig

	chainID     *big.Int
	networkID   uint64
	genesisHash common.Hash
	chain       *coreth.ETHChain
	chainConfig *params.ChainConfig
	// [db] is the VM's current database managed by ChainState
	db *versionabledb.Database
	// [chaindb] is the database supplied to the Ethereum backend
	chaindb Database
	// [acceptedBlockDB] is the database to store the last accepted
	// block.
	acceptedBlockDB database.Database
	// [acceptedAtomicTxDB] maintains an index of accepted atomic txs.
	acceptedAtomicTxDB database.Database

	newBlockChan chan blockErrorTuple
	// A message is sent on this channel when a new block
	// is ready to be build. This notifies the consensus engine.
	notifyBuildBlockChan chan<- commonEng.Message
	newMinedBlockSub     *event.TypeMuxSubscription

	txPoolStabilizedLock sync.Mutex
	txPoolStabilizedHead common.Hash
	txPoolStabilizedOk   chan struct{}

	// [buildBlockLock] must be held when accessing [buildStatus]
	buildBlockLock sync.Mutex
	// [buildBlockTimer] is a two stage timer handling block production.
	// Stage1 build a block if the batch size has been reached.
	// Stage2 build a block regardless of the size.
	buildBlockTimer *timer.Timer
	// buildStatus signals the phase of block building the VM is currently in.
	// [dontBuild] indicates there's no need to build a block.
	// [conditionalBuild] indicates build a block if the batch size has been reached.
	// [mayBuild] indicates the VM should proceed to build a block.
	// [building] indicates the VM has sent a request to the engine to build a block.
	buildStatus buildingBlkStatus

	baseCodec codec.Registry
	codec     codec.Manager
	clock     timer.Clock
	txFee     uint64
	mempool   *Mempool

	shutdownChan chan struct{}
	shutdownWg   sync.WaitGroup

	fx          secp256k1fx.Fx
	secpFactory crypto.FactorySECP256K1R
}

// Codec implements the secp256k1fx interface
func (vm *VM) Codec() codec.Manager { return vm.codec }

// CodecRegistry implements the secp256k1fx interface
func (vm *VM) CodecRegistry() codec.Registry { return vm.baseCodec }

// Clock implements the secp256k1fx interface
func (vm *VM) Clock() *timer.Clock { return &vm.clock }

// Logger implements the secp256k1fx interface
func (vm *VM) Logger() logging.Logger { return vm.ctx.Log }

/*
 ******************************************************************************
 ********************************* Snowman API ********************************
 ******************************************************************************
 */

// Initialize implements the snowman.ChainVM interface
func (vm *VM) Initialize(
	ctx *snow.Context,
	dbManager manager.Manager,
	genesisBytes []byte,
	upgradeBytes []byte,
	configBytes []byte,
	toEngine chan<- commonEng.Message,
	fxs []*commonEng.Fx,
) error {
	log.Info("Initializing Coreth VM", "Version", Version)
	if vm.CLIConfig.ParsingError != nil {
		return vm.CLIConfig.ParsingError
	}

	if len(fxs) > 0 {
		return errUnsupportedFXs
	}

	vm.shutdownChan = make(chan struct{}, 1)
	vm.ctx = ctx
	vm.db = versionabledb.New(dbManager.Current().Database)
	vm.chaindb = Database{prefixdb.New(ethDBPrefix, vm.db)}
	vm.acceptedBlockDB = prefixdb.New(acceptedPrefix, vm.db)
	vm.acceptedAtomicTxDB = prefixdb.New(atomicTxPrefix, vm.db)
	g := new(core.Genesis)
	if err := json.Unmarshal(genesisBytes, g); err != nil {
		return err
	}

	// Set the ApricotPhase1BlockTimestamp for mainnet/fuji
	switch {
	case g.Config.ChainID.Cmp(params.AvalancheMainnetChainID) == 0:
		g.Config = params.AvalancheMainnetChainConfig
		phase0BlockValidator.extDataHashes = mainnetExtDataHashes
	case g.Config.ChainID.Cmp(params.AvalancheFujiChainID) == 0:
		g.Config = params.AvalancheFujiChainConfig
		phase0BlockValidator.extDataHashes = fujiExtDataHashes
	}

	// Allow ExtDataHashes to be garbage collected as soon as freed from block
	// validator
	fujiExtDataHashes = nil
	mainnetExtDataHashes = nil

	vm.chainID = g.Config.ChainID
	vm.txFee = txFee

	config := ethconfig.NewDefaultConfig()
	config.Genesis = g

	// Set minimum gas price and launch goroutine to sleep until
	// network upgrade when the gas price must be changed
	var gasPriceUpdate func() // must call after coreth.NewETHChain to avoid race
	if g.Config.ApricotPhase1BlockTimestamp == nil {
		config.Miner.GasPrice = params.LaunchMinGasPrice
		config.GPO.Default = params.LaunchMinGasPrice
		config.TxPool.PriceLimit = params.LaunchMinGasPrice.Uint64()
	} else {
		apricotTime := time.Unix(g.Config.ApricotPhase1BlockTimestamp.Int64(), 0)
		log.Info(fmt.Sprintf("Apricot Upgrade Time %v.", apricotTime))
		if time.Now().Before(apricotTime) {
			untilApricot := time.Until(apricotTime)
			log.Info(fmt.Sprintf("Upgrade will occur in %v", untilApricot))
			config.Miner.GasPrice = params.LaunchMinGasPrice
			config.GPO.Default = params.LaunchMinGasPrice
			config.TxPool.PriceLimit = params.LaunchMinGasPrice.Uint64()
			gasPriceUpdate = func() {
				time.Sleep(untilApricot)
				vm.chain.SetGasPrice(params.ApricotPhase1MinGasPrice)
			}
		} else {
			config.Miner.GasPrice = params.ApricotPhase1MinGasPrice
			config.GPO.Default = params.ApricotPhase1MinGasPrice
			config.TxPool.PriceLimit = params.ApricotPhase1MinGasPrice.Uint64()
		}
	}

	// Set minimum price for mining and default gas price oracle value to the min
	// gas price to prevent so transactions and blocks all use the correct fees
	config.RPCGasCap = vm.CLIConfig.RPCGasCap
	config.RPCTxFeeCap = vm.CLIConfig.RPCTxFeeCap
	config.TxPool.NoLocals = !vm.CLIConfig.LocalTxsEnabled
	config.AllowUnfinalizedQueries = vm.CLIConfig.AllowUnfinalizedQueries
	vm.chainConfig = g.Config
	vm.networkID = config.NetworkId
	vm.secpFactory = crypto.FactorySECP256K1R{Cache: cache.LRU{Size: secpFactoryCacheSize}}

	if err := config.SetGCMode("archive"); err != nil {
		panic(err)
	}
	nodecfg := node.Config{
		CorethVersion:         Version,
		KeyStoreDir:           vm.CLIConfig.KeystoreDirectory,
		ExternalSigner:        vm.CLIConfig.KeystoreExternalSigner,
		InsecureUnlockAllowed: vm.CLIConfig.KeystoreInsecureUnlockAllowed,
	}

	// Attempt to load last accepted block to determine if it is necessary to
	// initialize state with the genesis block.
	lastAcceptedBytes, lastAcceptedErr := vm.acceptedBlockDB.Get(lastAcceptedKey)
	if lastAcceptedErr != nil && lastAcceptedErr != database.ErrNotFound {
		return fmt.Errorf("failed to get last accepted block ID due to: %w", lastAcceptedErr)
	}
	initGenesis := lastAcceptedErr == database.ErrNotFound
	vm.chain = coreth.NewETHChain(&config, &nodecfg, vm.chaindb, vm.CLIConfig.EthBackendSettings(), initGenesis)

	var lastAccepted *types.Block
	if lastAcceptedErr == nil {
		if len(lastAcceptedBytes) != common.HashLength {
			return fmt.Errorf("last accepted bytes should have been length %d, but found %d", common.HashLength, len(lastAcceptedBytes))
		}
		hash := common.BytesToHash(lastAcceptedBytes)
		if block := vm.chain.GetBlockByHash(hash); block == nil {
			return fmt.Errorf("last accepted block not found in chaindb")
		} else {
			lastAccepted = block
		}
	}

	// Determine if db corruption has occurred.
	switch {
	case lastAccepted != nil && initGenesis:
		return errors.New("database corruption detected, should be initializing genesis")
	case lastAccepted == nil && !initGenesis:
		return errors.New("database corruption detected, should not be initializing genesis")
	case lastAccepted == nil && initGenesis:
		log.Debug("lastAccepted is unavailable, setting to the genesis block")
		lastAccepted = vm.chain.GetGenesisBlock()
	}

	if err := vm.chain.Accept(lastAccepted); err != nil {
		return fmt.Errorf("could not initialize VM with last accepted blkID %s: %w", lastAccepted.Hash().Hex(), err)
	}

	// Kickoff gasPriceUpdate goroutine once the backend is initialized, if it
	// exists
	if gasPriceUpdate != nil {
		go gasPriceUpdate()
	}

	vm.chain.SetOnFinalizeAndAssemble(func(state *state.StateDB, txs []*types.Transaction) ([]byte, error) {
		if tx, exists := vm.mempool.NextTx(); exists {
			if err := tx.UnsignedAtomicTx.EVMStateTransfer(vm, state); err != nil {
				// Discard the transaction from the mempool on failed verification.
				vm.mempool.DiscardCurrentTx()
				vm.newBlockChan <- blockErrorTuple{nil, fmt.Errorf("atomic transaction %s failed verification due to %w", tx.ID(), err)}
				return nil, err
			}
			atomicTxBytes, err := vm.codec.Marshal(codecVersion, tx)
			if err != nil {
				// Discard the transaction from the mempool on failed verification.
				vm.mempool.DiscardCurrentTx()
				vm.newBlockChan <- blockErrorTuple{nil, fmt.Errorf("failed to marshal atomic transaction %s due to %w", tx.ID(), err)}
				return nil, err
			}
			return atomicTxBytes, nil
		}

		if len(txs) == 0 {
			// this could happen due to the async logic of geth tx pool
			vm.newBlockChan <- blockErrorTuple{nil, errEmptyBlock}
			return nil, errEmptyBlock
		}

		return nil, nil
	})
	vm.chain.SetOnSealFinish(func(block *types.Block) error {
		log.Trace("EVM sealed a block")

		// Note: the status of block is set by ChainState
		blk := &Block{
			id:       ids.ID(block.Hash()),
			ethBlock: block,
			vm:       vm,
		}
		// Verify is called on a non-wrapped block here, such that this
		// does not add [blk] to the processing blocks map in ChainState.
		// TODO cache verification since Verify() will be called by the
		// consensus engine as well.
		// Note: this is only called when building a new block, so caching
		// verification will only be a significant optimization for nodes
		// that produce a large number of blocks.
		if err := blk.Verify(); err != nil {
			err = fmt.Errorf("block failed verification due to: %w", err)
			vm.newBlockChan <- blockErrorTuple{nil, err}
			return err
		}
		vm.newBlockChan <- blockErrorTuple{blk, nil}
		// TODO clean up tx pool stabilization logic
		vm.txPoolStabilizedLock.Lock()
		vm.txPoolStabilizedHead = block.Hash()
		vm.txPoolStabilizedLock.Unlock()
		return nil
	})
	vm.chain.SetOnExtraStateChange(func(block *types.Block, state *state.StateDB) error {
		tx, err := vm.extractAtomicTx(block)
		if err != nil {
			return err
		}
		if tx == nil {
			return nil
		}
		return tx.UnsignedAtomicTx.EVMStateTransfer(vm, state)
	})
	vm.newBlockChan = make(chan blockErrorTuple)
	vm.notifyBuildBlockChan = toEngine

	// buildBlockTimer handles passing PendingTxs messages to the consensus engine.
	vm.buildBlockTimer = timer.NewStagedTimer(vm.buildBlockTwoStageTimer)
	vm.buildStatus = dontBuild
	go ctx.Log.RecoverAndPanic(vm.buildBlockTimer.Dispatch)

	vm.txPoolStabilizedOk = make(chan struct{}, 1)
	// TODO: read size from settings
	vm.mempool = NewMempool(defaultMempoolSize)
	vm.newMinedBlockSub = vm.chain.SubscribeNewMinedBlockEvent()
	vm.shutdownWg.Add(1)
	go ctx.Log.RecoverAndPanic(vm.awaitTxPoolStabilized)
	vm.chain.Start()

	vm.genesisHash = vm.chain.GetGenesisBlock().Hash()
	log.Info(fmt.Sprintf("lastAccepted = %s", lastAccepted.Hash().Hex()))

	vm.State = chain.NewState(&chain.Config{
		DecidedCacheSize:    decidedCacheSize,
		MissingCacheSize:    missingCacheSize,
		UnverifiedCacheSize: unverifiedCacheSize,
		LastAcceptedBlock: &Block{
			id:       ids.ID(lastAccepted.Hash()),
			ethBlock: lastAccepted,
			vm:       vm,
			status:   choices.Accepted,
		},
		GetBlockIDAtHeight: vm.getBlockIDAtHeight,
		GetBlock:           vm.getBlock,
		UnmarshalBlock:     vm.parseBlock,
		BuildBlock:         vm.buildBlock,
	})

	vm.shutdownWg.Add(1)
	go vm.ctx.Log.RecoverAndPanic(vm.awaitSubmittedTxs)
	vm.codec = Codec

	// The Codec explicitly registers the types it requires from the secp256k1fx
	// so [vm.baseCodec] is a dummy codec use to fulfill the secp256k1fx VM
	// interface. The fx will register all of its types, which can be safely
	// ignored by the VM's codec.
	vm.baseCodec = linearcodec.NewDefault()

	return vm.fx.Initialize(vm)
}

// Bootstrapping notifies this VM that the consensus engine is performing
// bootstrapping
func (vm *VM) Bootstrapping() error { return vm.fx.Bootstrapping() }

// Bootstrapped notifies this VM that the consensus engine has finished
// bootstrapping
func (vm *VM) Bootstrapped() error {
	vm.ctx.Bootstrapped()
	return vm.fx.Bootstrapped()
}

// Shutdown implements the snowman.ChainVM interface
func (vm *VM) Shutdown() error {
	if vm.ctx == nil {
		return nil
	}

	vm.buildBlockTimer.Stop()
	close(vm.shutdownChan)
	vm.chain.Stop()
	vm.shutdownWg.Wait()
	return nil
}

// buildBlock builds a block to be wrapped by ChainState
func (vm *VM) buildBlock() (snowman.Block, error) {
	vm.chain.GenBlock()
	tup := <-vm.newBlockChan
	block, err := tup.blk, tup.err

	// Set the buildStatus before calling Cancel or Issue on
	// the mempool, so that when the mempool adds a new item to Pending
	// it will be handled appropriately by [signalTxsReady]
	vm.buildBlockLock.Lock()
	if vm.needToBuild() {
		vm.buildStatus = conditionalBuild
		vm.buildBlockTimer.SetTimeoutIn(minBlockTime)
	} else {
		vm.buildStatus = dontBuild
	}
	vm.buildBlockLock.Unlock()

	if err != nil {
		// Signal the mempool that if it was attempting to issue an atomic
		// transaction into the next block, block building failed and the
		// transaction should be re-issued unless it was discarded during
		// atomic tx verification.
		vm.mempool.CancelCurrentTx()
		return nil, err
	}

	// Marks the current tx from the mempool as being successfully issued
	// into a block.
	vm.mempool.IssueCurrentTx()
	log.Debug(fmt.Sprintf("Built block %s", block.ID()))
	// make sure Tx Pool is updated
	<-vm.txPoolStabilizedOk
	return block, nil
}

// parseBlock parses [b] into a block to be wrapped by ChainState.
func (vm *VM) parseBlock(b []byte) (snowman.Block, error) {
	ethBlock := new(types.Block)
	if err := rlp.DecodeBytes(b, ethBlock); err != nil {
		return nil, err
	}
	// Note: the status of block is set by ChainState
	block := &Block{
		id:       ids.ID(ethBlock.Hash()),
		ethBlock: ethBlock,
		vm:       vm,
	}
	// Performing syntactic verification in ParseBlock allows for
	// short-circuiting bad blocks before they are processed by the VM.
	if _, err := block.syntacticVerify(); err != nil {
		return nil, fmt.Errorf("syntactic block verification failed: %w", err)
	}
	return block, nil
}

// getBlock attempts to retrieve block [id] from the VM to be wrapped
// by ChainState.
func (vm *VM) getBlock(id ids.ID) (snowman.Block, error) {
	ethBlock := vm.chain.GetBlockByHash(common.Hash(id))
	// If [ethBlock] is nil, return [database.ErrNotFound] here
	// so that the miss is considered cacheable.
	if ethBlock == nil {
		return nil, database.ErrNotFound
	}
	// Note: the status of block is set by ChainState
	blk := &Block{
		id:       ids.ID(ethBlock.Hash()),
		ethBlock: ethBlock,
		vm:       vm,
	}
	return blk, nil
}

// SetPreference sets what the current tail of the chain is
func (vm *VM) SetPreference(blkID ids.ID) error {
	// Since each internal handler used by [vm.State] always returns a block
	// with non-nil ethBlock value, GetBlockInternal should never return a
	// (*Block) with a nil ethBlock value.
	block, err := vm.GetBlockInternal(blkID)
	if err != nil {
		return fmt.Errorf("failed to set preference to %s: %w", blkID, err)
	}

	return vm.chain.SetPreference(block.(*Block).ethBlock)
}

// getBlockIDAtHeight retrieves the blkID of the canonical block at [blkHeight]
// if [blkHeight] is less than the height of the last accepted block, this will return
// a canonical block. Otherwise, it may return a blkID that has not yet been accepted.
func (vm *VM) getBlockIDAtHeight(blkHeight uint64) (ids.ID, error) {
	ethBlock := vm.chain.GetBlockByNumber(blkHeight)
	if ethBlock == nil {
		return ids.ID{}, fmt.Errorf("could not find block at height: %d", blkHeight)
	}

	return ids.ID(ethBlock.Hash()), nil
}

// NewHandler returns a new Handler for a service where:
//   * The handler's functionality is defined by [service]
//     [service] should be a gorilla RPC service (see https://www.gorillatoolkit.org/pkg/rpc/v2)
//   * The name of the service is [name]
//   * The LockOption is the first element of [lockOption]
//     By default the LockOption is WriteLock
//     [lockOption] should have either 0 or 1 elements. Elements beside the first are ignored.
func newHandler(name string, service interface{}, lockOption ...commonEng.LockOption) (*commonEng.HTTPHandler, error) {
	server := avalancheRPC.NewServer()
	server.RegisterCodec(avalancheJSON.NewCodec(), "application/json")
	server.RegisterCodec(avalancheJSON.NewCodec(), "application/json;charset=UTF-8")
	if err := server.RegisterService(service, name); err != nil {
		return nil, err
	}

	var lock commonEng.LockOption = commonEng.WriteLock
	if len(lockOption) != 0 {
		lock = lockOption[0]
	}
	return &commonEng.HTTPHandler{LockOptions: lock, Handler: server}, nil
}

// CreateHandlers makes new http handlers that can handle API calls
func (vm *VM) CreateHandlers() (map[string]*commonEng.HTTPHandler, error) {
	handler := vm.chain.NewRPCHandler(time.Duration(vm.CLIConfig.APIMaxDuration))
	enabledAPIs := vm.CLIConfig.EthAPIs()
	vm.chain.AttachEthService(handler, enabledAPIs)

	errs := wrappers.Errs{}
	if vm.CLIConfig.SnowmanAPIEnabled {
		errs.Add(handler.RegisterName("snowman", &SnowmanAPI{vm}))
		enabledAPIs = append(enabledAPIs, "snowman")
	}
	if vm.CLIConfig.CorethAdminAPIEnabled {
		primaryAlias, err := vm.ctx.BCLookup.PrimaryAlias(vm.ctx.ChainID)
		if err != nil {
			return nil, fmt.Errorf("failed to get primary alias for chain due to %w", err)
		}
		errs.Add(handler.RegisterName("admin", NewPerformanceService(fmt.Sprintf("coreth_%s_", primaryAlias))))
		enabledAPIs = append(enabledAPIs, "coreth-admin")
	}
	if vm.CLIConfig.NetAPIEnabled {
		errs.Add(handler.RegisterName("net", &NetAPI{vm}))
		enabledAPIs = append(enabledAPIs, "net")
	}
	if vm.CLIConfig.Web3APIEnabled {
		errs.Add(handler.RegisterName("web3", &Web3API{}))
		enabledAPIs = append(enabledAPIs, "web3")
	}
	if errs.Errored() {
		return nil, errs.Err
	}

	avaxAPI, err := newHandler("avax", &AvaxAPI{vm})
	if err != nil {
		return nil, fmt.Errorf("failed to register service for AVAX API due to %w", err)
	}

	log.Info(fmt.Sprintf("Enabled APIs: %s", strings.Join(enabledAPIs, ", ")))

	return map[string]*commonEng.HTTPHandler{
		"/rpc":  {LockOptions: commonEng.NoLock, Handler: handler},
		"/avax": avaxAPI,
		"/ws":   {LockOptions: commonEng.NoLock, Handler: handler.WebsocketHandler([]string{"*"})},
	}, nil
}

// CreateStaticHandlers makes new http handlers that can handle API calls
func (vm *VM) CreateStaticHandlers() (map[string]*commonEng.HTTPHandler, error) {
	handler := rpc.NewServer()
	if err := handler.RegisterName("static", &StaticService{}); err != nil {
		return nil, err
	}

	return map[string]*commonEng.HTTPHandler{
		"/rpc": {LockOptions: commonEng.NoLock, Handler: handler},
		"/ws":  {LockOptions: commonEng.NoLock, Handler: handler.WebsocketHandler([]string{"*"})},
	}, nil
}

/*
 ******************************************************************************
 *********************************** Helpers **********************************
 ******************************************************************************
 */
// extractAtomicTx returns the atomic transaction in [block] if
// one exists.
func (vm *VM) extractAtomicTx(block *types.Block) (*Tx, error) {
	extdata := block.ExtData()
	if len(extdata) == 0 {
		return nil, nil
	}
	atx := new(Tx)
	if _, err := vm.codec.Unmarshal(extdata, atx); err != nil {
		return nil, fmt.Errorf("failed to unmarshal atomic tx due to %w", err)
	}
	if err := atx.Sign(vm.codec, nil); err != nil {
		return nil, fmt.Errorf("failed to initialize atomic tx in block %s", block.Hash().Hex())
	}

	return atx, nil
}

// getAcceptedAtomicTx attempts to get [txID] from the database.
func (vm *VM) getAcceptedAtomicTx(txID ids.ID) (*Tx, uint64, error) {
	indexedTxBytes, err := vm.acceptedAtomicTxDB.Get(txID[:])
	if err != nil {
		return nil, 0, err
	}

	packer := wrappers.Packer{Bytes: indexedTxBytes}
	height := packer.UnpackLong()
	txBytes := packer.UnpackBytes()

	tx := &Tx{}
	if _, err := vm.codec.Unmarshal(txBytes, tx); err != nil {
		return nil, 0, fmt.Errorf("problem parsing atomic transaction from db: %w", err)
	}
	if err := tx.Sign(vm.codec, nil); err != nil {
		return nil, 0, fmt.Errorf("problem initializing atomic transaction from db: %w", err)
	}

	return tx, height, nil
}

// getAtomicTx returns the requested transaction, status, and height.
// If the status is Unknown, then the returned transaction will be nil.
func (vm *VM) getAtomicTx(txID ids.ID) (*Tx, Status, uint64, error) {
	if tx, height, err := vm.getAcceptedAtomicTx(txID); err == nil {
		return tx, Accepted, height, nil
	} else if err != database.ErrNotFound {
		return nil, Unknown, 0, err
	}

	tx, dropped, found := vm.mempool.GetTx(txID)
	switch {
	case found && dropped:
		return tx, Dropped, 0, nil
	case found:
		return tx, Processing, 0, nil
	default:
		return nil, Unknown, 0, nil
	}
}

// writeAtomicTx writes indexes [tx] in [blk]
func (vm *VM) writeAtomicTx(blk *Block, tx *Tx) error {
	// 8 bytes
	height := blk.ethBlock.NumberU64()
	// 4 + len(txBytes)
	txBytes := tx.Bytes()
	packer := wrappers.Packer{Bytes: make([]byte, 12+len(txBytes))}
	packer.PackLong(height)
	packer.PackBytes(txBytes)
	txID := tx.ID()

	return vm.acceptedAtomicTxDB.Put(txID[:], packer.Bytes)
}

// awaitTxPoolStabilized waits for a txPoolHead channel event
// and notifies the VM when the tx pool has stabilized to the
// expected block hash
// Waits for signal to shutdown from [vm.shutdownChan]
func (vm *VM) awaitTxPoolStabilized() {
	defer vm.shutdownWg.Done()
	for {
		select {
		case e, ok := <-vm.newMinedBlockSub.Chan():
			if !ok {
				return
			}
			if e == nil {
				continue
			}
			switch h := e.Data.(type) {
			case core.NewMinedBlockEvent:
				vm.txPoolStabilizedLock.Lock()
				if vm.txPoolStabilizedHead == h.Block.Hash() {
					vm.txPoolStabilizedOk <- struct{}{}
					vm.txPoolStabilizedHead = common.Hash{}
				}
				vm.txPoolStabilizedLock.Unlock()
			default:
			}
		case <-vm.shutdownChan:
			return
		}
	}
}

// needToBuild returns true if there are outstanding transactions to be issued
// into a block.
func (vm *VM) needToBuild() bool {
	size, err := vm.chain.PendingSize()
	if err != nil {
		log.Error("Failed to get chain pending size", "error", err)
		return false
	}
	return size > 0 || vm.mempool.Len() > 0
}

// buildEarly returns true if there are sufficient outstanding transactions to
// be issued into a block to build a block early.
func (vm *VM) buildEarly() bool {
	size, err := vm.chain.PendingSize()
	if err != nil {
		log.Error("Failed to get chain pending size", "error", err)
		return false
	}
	return size > batchSize || vm.mempool.Len() > 1
}

// buildBlockTwoStageTimer is a two stage timer that sends a notification
// to the engine when the VM is ready to build a block.
// If it should be called back again, it returns the timeout duration at
// which it should be called again.
func (vm *VM) buildBlockTwoStageTimer() (time.Duration, bool) {
	vm.buildBlockLock.Lock()
	defer vm.buildBlockLock.Unlock()

	switch vm.buildStatus {
	case dontBuild:
		return 0, false
	case conditionalBuild:
		if !vm.buildEarly() {
			vm.buildStatus = mayBuild
			return (maxBlockTime - minBlockTime), true
		}
	case mayBuild:
	case building:
		// If the status has already been set to building, there is no need
		// to send an additional request to the consensus engine until the call
		// to BuildBlock resets the block status.
		return 0, false
	default:
		// Log an error if an invalid status is found.
		log.Error("Found invalid build status in build block timer", "buildStatus", vm.buildStatus)
	}

	select {
	case vm.notifyBuildBlockChan <- commonEng.PendingTxs:
		vm.buildStatus = building
	default:
		log.Error("Failed to push PendingTxs notification to the consensus engine.")
	}

	// No need for the timeout to fire again until BuildBlock is called.
	return 0, false
}

// signalTxsReady sets the initial timeout on the two stage timer if the process
// has not already begun from an earlier notification. If [buildStatus] is anything
// other than [dontBuild], then the attempt has already begun and this notification
// can be safely skipped.
func (vm *VM) signalTxsReady() {
	vm.buildBlockLock.Lock()
	defer vm.buildBlockLock.Unlock()

	// Set the build block timer in motion if it has not been started.
	if vm.buildStatus == dontBuild {
		vm.buildStatus = conditionalBuild
		vm.buildBlockTimer.SetTimeoutIn(minBlockTime)
	}
}

// awaitSubmittedTxs waits for new transactions to be submitted
// and notifies the VM when the tx pool has transactions to be
// put into a new block.
func (vm *VM) awaitSubmittedTxs() {
	defer vm.shutdownWg.Done()
	txSubmitChan := vm.chain.GetTxSubmitCh()
	for {
		select {
		case <-txSubmitChan:
			log.Trace("New tx detected, trying to generate a block")
			vm.signalTxsReady()
		case <-vm.mempool.Pending:
			log.Trace("New atomic Tx detected, trying to generate a block")
			vm.signalTxsReady()
		case <-vm.shutdownChan:
			return
		}
	}
}

// ParseAddress takes in an address and produces the ID of the chain it's for
// the ID of the address
func (vm *VM) ParseAddress(addrStr string) (ids.ID, ids.ShortID, error) {
	chainIDAlias, hrp, addrBytes, err := formatting.ParseAddress(addrStr)
	if err != nil {
		return ids.ID{}, ids.ShortID{}, err
	}

	chainID, err := vm.ctx.BCLookup.Lookup(chainIDAlias)
	if err != nil {
		return ids.ID{}, ids.ShortID{}, err
	}

	expectedHRP := constants.GetHRP(vm.ctx.NetworkID)
	if hrp != expectedHRP {
		return ids.ID{}, ids.ShortID{}, fmt.Errorf("expected hrp %q but got %q",
			expectedHRP, hrp)
	}

	addr, err := ids.ToShortID(addrBytes)
	if err != nil {
		return ids.ID{}, ids.ShortID{}, err
	}
	return chainID, addr, nil
}

// issueTx adds [tx] to the mempool and signals the goroutine waiting on
// atomic transactions that there is an atomic transaction ready to be
// put into a block.
func (vm *VM) issueTx(tx *Tx) error {
	return vm.mempool.AddTx(tx)
}

// GetAtomicUTXOs returns the utxos that at least one of the provided addresses is
// referenced in.
func (vm *VM) GetAtomicUTXOs(
	chainID ids.ID,
	addrs ids.ShortSet,
	startAddr ids.ShortID,
	startUTXOID ids.ID,
	limit int,
) ([]*avax.UTXO, ids.ShortID, ids.ID, error) {
	if limit <= 0 || limit > maxUTXOsToFetch {
		limit = maxUTXOsToFetch
	}

	addrsList := make([][]byte, addrs.Len())
	for i, addr := range addrs.List() {
		addrsList[i] = addr.Bytes()
	}

	allUTXOBytes, lastAddr, lastUTXO, err := vm.ctx.SharedMemory.Indexed(
		chainID,
		addrsList,
		startAddr.Bytes(),
		startUTXOID[:],
		limit,
	)
	if err != nil {
		return nil, ids.ShortID{}, ids.ID{}, fmt.Errorf("error fetching atomic UTXOs: %w", err)
	}

	lastAddrID, err := ids.ToShortID(lastAddr)
	if err != nil {
		lastAddrID = ids.ShortEmpty
	}
	lastUTXOID, err := ids.ToID(lastUTXO)
	if err != nil {
		lastUTXOID = ids.Empty
	}

	utxos := make([]*avax.UTXO, len(allUTXOBytes))
	for i, utxoBytes := range allUTXOBytes {
		utxo := &avax.UTXO{}
		if _, err := vm.codec.Unmarshal(utxoBytes, utxo); err != nil {
			return nil, ids.ShortID{}, ids.ID{}, fmt.Errorf("error parsing UTXO: %w", err)
		}
		utxos[i] = utxo
	}
	return utxos, lastAddrID, lastUTXOID, nil
}

// GetSpendableFunds returns a list of EVMInputs and keys (in corresponding order)
// to total [amount] of [assetID] owned by [keys]
// Note: we return [][]*crypto.PrivateKeySECP256K1R even though each input corresponds
// to a single key, so that the signers can be passed in to [tx.Sign] which supports
// multiple keys on a single input.
func (vm *VM) GetSpendableFunds(keys []*crypto.PrivateKeySECP256K1R, assetID ids.ID, amount uint64) ([]EVMInput, [][]*crypto.PrivateKeySECP256K1R, error) {
	// Note: current state uses the state of the preferred block.
	state, err := vm.chain.CurrentState()
	if err != nil {
		return nil, nil, err
	}
	inputs := []EVMInput{}
	signers := [][]*crypto.PrivateKeySECP256K1R{}
	// Note: we assume that each key in [keys] is unique, so that iterating over
	// the keys will not produce duplicated nonces in the returned EVMInput slice.
	for _, key := range keys {
		if amount == 0 {
			break
		}
		addr := GetEthAddress(key)
		var balance uint64
		if assetID == vm.ctx.AVAXAssetID {
			// If the asset is AVAX, we divide by the x2cRate to convert back to the correct
			// denomination of AVAX that can be exported.
			balance = new(big.Int).Div(state.GetBalance(addr), x2cRate).Uint64()
		} else {
			balance = state.GetBalanceMultiCoin(addr, common.Hash(assetID)).Uint64()
		}
		if balance == 0 {
			continue
		}
		if amount < balance {
			balance = amount
		}
		nonce, err := vm.GetCurrentNonce(addr)
		if err != nil {
			return nil, nil, err
		}
		inputs = append(inputs, EVMInput{
			Address: addr,
			Amount:  balance,
			AssetID: assetID,
			Nonce:   nonce,
		})
		signers = append(signers, []*crypto.PrivateKeySECP256K1R{key})
		amount -= balance
	}

	if amount > 0 {
		return nil, nil, errInsufficientFunds
	}

	return inputs, signers, nil
}

// GetCurrentNonce returns the nonce associated with the address at the
// preferred block
func (vm *VM) GetCurrentNonce(address common.Address) (uint64, error) {
	// Note: current state uses the state of the preferred block.
	state, err := vm.chain.CurrentState()
	if err != nil {
		return 0, err
	}
	return state.GetNonce(address), nil
}

// currentRules returns the chain rules for the current block.
func (vm *VM) currentRules() params.Rules {
	header := vm.chain.APIBackend().CurrentHeader()
	return vm.chainConfig.AvalancheRules(header.Number, big.NewInt(int64(header.Time)))
}

// getBlockValidator returns the block validator that should be used for a block that
// follows the ruleset defined by [rules]
func (vm *VM) getBlockValidator(rules params.Rules) BlockValidator {
	switch {
	case rules.IsApricotPhase2:
		// Note: the phase1BlockValidator is used in both apricot phase1 and phase2
		return phase1BlockValidator
	case rules.IsApricotPhase1:
		return phase1BlockValidator
	default:
		return phase0BlockValidator
	}
}

// ParseLocalAddress takes in an address for this chain and produces the ID
func (vm *VM) ParseLocalAddress(addrStr string) (ids.ShortID, error) {
	chainID, addr, err := vm.ParseAddress(addrStr)
	if err != nil {
		return ids.ShortID{}, err
	}
	if chainID != vm.ctx.ChainID {
		return ids.ShortID{}, fmt.Errorf("expected chainID to be %q but was %q",
			vm.ctx.ChainID, chainID)
	}
	return addr, nil
}

// FormatLocalAddress takes in a raw address and produces the formatted address
func (vm *VM) FormatLocalAddress(addr ids.ShortID) (string, error) {
	return vm.FormatAddress(vm.ctx.ChainID, addr)
}

// FormatAddress takes in a chainID and a raw address and produces the formatted
// address
func (vm *VM) FormatAddress(chainID ids.ID, addr ids.ShortID) (string, error) {
	chainIDAlias, err := vm.ctx.BCLookup.PrimaryAlias(chainID)
	if err != nil {
		return "", err
	}
	hrp := constants.GetHRP(vm.ctx.NetworkID)
	return formatting.FormatAddress(chainIDAlias, hrp, addr.Bytes())
}

// ParseEthAddress parses [addrStr] and returns an Ethereum address
func ParseEthAddress(addrStr string) (common.Address, error) {
	if !common.IsHexAddress(addrStr) {
		return common.Address{}, errInvalidAddr
	}
	return common.HexToAddress(addrStr), nil
}

// FormatEthAddress formats [addr] into a string
func FormatEthAddress(addr common.Address) string {
	return addr.Hex()
}

// GetEthAddress returns the ethereum address derived from [privKey]
func GetEthAddress(privKey *crypto.PrivateKeySECP256K1R) common.Address {
	return PublicKeyToEthAddress(privKey.PublicKey().(*crypto.PublicKeySECP256K1R))
}

// PublicKeyToEthAddress returns the ethereum address derived from [pubKey]
func PublicKeyToEthAddress(pubKey *crypto.PublicKeySECP256K1R) common.Address {
	return ethcrypto.PubkeyToAddress(*(pubKey.ToECDSA()))
}<|MERGE_RESOLUTION|>--- conflicted
+++ resolved
@@ -66,11 +66,7 @@
 	// GitCommit is set by the build script
 	GitCommit string
 	// Version is the version of Coreth
-<<<<<<< HEAD
-	Version = "coreth-v0.4.3"
-=======
 	Version = "coreth-v0.5.0"
->>>>>>> 80857e1b
 
 	_ block.ChainVM = &VM{}
 )
