--- conflicted
+++ resolved
@@ -322,11 +322,7 @@
 
 	ethConfig := ethconfig.NewDefaultConfig()
 	ethConfig.Genesis = g
-<<<<<<< HEAD
-	// TODO: removed .NetworkID = ChainID
-=======
 	ethConfig.NetworkId = vm.chainID.Uint64()
->>>>>>> 1378c7d3
 
 	// Set log level
 	logLevel := defaultLogLevel
