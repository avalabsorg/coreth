--- conflicted
+++ resolved
@@ -224,21 +224,13 @@
 	// [building] indicates the VM has sent a request to the engine to build a block.
 	buildStatus buildingBlkStatus
 
-<<<<<<< HEAD
 	baseCodec            codec.Registry
 	codec                codec.Manager
 	clock                timer.Clock
-	txFee                uint64
 	mempool              *Mempool
 	gossipActivationTime time.Time
 	appSender            commonEng.AppSender
 	gossipReq.Handler
-=======
-	baseCodec codec.Registry
-	codec     codec.Manager
-	clock     timer.Clock
-	mempool   *Mempool
->>>>>>> fc97dd4d
 
 	shutdownChan chan struct{}
 	shutdownWg   sync.WaitGroup
