// (c) 2019-2020, Ava Labs, Inc. All rights reserved.
// See the file LICENSE for licensing terms.

package evm

import (
	"context"
	"encoding/binary"
	"encoding/json"
	"errors"
	"fmt"
	"math/big"
	"os"
	"path/filepath"
	"strings"
	"sync"
	"time"

	"github.com/ava-labs/avalanchego/database/versiondb"
	coreth "github.com/ava-labs/coreth/chain"
	"github.com/ava-labs/coreth/consensus/dummy"
	"github.com/ava-labs/coreth/core"
	"github.com/ava-labs/coreth/core/state"
	"github.com/ava-labs/coreth/core/types"
	"github.com/ava-labs/coreth/eth/ethconfig"
	"github.com/ava-labs/coreth/node"
	"github.com/ava-labs/coreth/params"

	"github.com/ava-labs/coreth/rpc"
	"github.com/ethereum/go-ethereum/common"
	"github.com/ethereum/go-ethereum/log"
	"github.com/ethereum/go-ethereum/rlp"

	avalancheRPC "github.com/gorilla/rpc/v2"

	"github.com/ava-labs/avalanchego/cache"
	"github.com/ava-labs/avalanchego/codec"
	"github.com/ava-labs/avalanchego/codec/linearcodec"
	"github.com/ava-labs/avalanchego/database"
	"github.com/ava-labs/avalanchego/database/manager"
	"github.com/ava-labs/avalanchego/database/prefixdb"
	"github.com/ava-labs/avalanchego/ids"
	"github.com/ava-labs/avalanchego/snow"
	"github.com/ava-labs/avalanchego/snow/choices"
	"github.com/ava-labs/avalanchego/snow/consensus/snowman"
	"github.com/ava-labs/avalanchego/snow/engine/snowman/block"
	"github.com/ava-labs/avalanchego/utils/constants"
	"github.com/ava-labs/avalanchego/utils/crypto"
	"github.com/ava-labs/avalanchego/utils/formatting"
	"github.com/ava-labs/avalanchego/utils/logging"
	"github.com/ava-labs/avalanchego/utils/math"
	"github.com/ava-labs/avalanchego/utils/profiler"
	"github.com/ava-labs/avalanchego/utils/timer"
	"github.com/ava-labs/avalanchego/utils/wrappers"
	"github.com/ava-labs/avalanchego/vms/components/avax"
	"github.com/ava-labs/avalanchego/vms/components/chain"
	"github.com/ava-labs/avalanchego/vms/secp256k1fx"

	commonEng "github.com/ava-labs/avalanchego/snow/engine/common"

	avalancheJSON "github.com/ava-labs/avalanchego/utils/json"
)

const (
	x2cRateInt64       int64 = 1_000_000_000
	x2cRateMinus1Int64 int64 = x2cRateInt64 - 1
)

var (
	// x2cRate is the conversion rate between the smallest denomination on the X-Chain
	// 1 nAVAX and the smallest denomination on the C-Chain 1 wei. Where 1 nAVAX = 1 gWei.
	// This is only required for AVAX because the denomination of 1 AVAX is 9 decimal
	// places on the X and P chains, but is 18 decimal places within the EVM.
	x2cRate       = big.NewInt(x2cRateInt64)
	x2cRateMinus1 = big.NewInt(x2cRateMinus1Int64)

	_ block.ChainVM = &VM{}
)

const (
	// Max time from current time allowed for blocks, before they're considered future blocks
	// and fail verification
	maxFutureBlockTime   = 10 * time.Second
	maxUTXOsToFetch      = 1024
	defaultMempoolSize   = 1024
	codecVersion         = uint16(0)
	secpFactoryCacheSize = 1024

	decidedCacheSize    = 100
	missingCacheSize    = 50
	unverifiedCacheSize = 50
)

var (
	// Set last accepted key to be longer than the keys used to store accepted block IDs.
	lastAcceptedKey        = []byte("last_accepted_key")
	acceptedPrefix         = []byte("snowman_accepted")
	ethDBPrefix            = []byte("ethdb")
	atomicTxPrefix         = []byte("atomicTxDB")
	pruneRejectedBlocksKey = []byte("pruned_rejected_blocks")
)

var (
	errEmptyBlock                     = errors.New("empty block")
	errUnsupportedFXs                 = errors.New("unsupported feature extensions")
	errInvalidBlock                   = errors.New("invalid block")
	errInvalidAddr                    = errors.New("invalid hex address")
	errInsufficientAtomicTxFee        = errors.New("atomic tx fee too low for atomic mempool")
	errAssetIDMismatch                = errors.New("asset IDs in the input don't match the utxo")
	errNoImportInputs                 = errors.New("tx has no imported inputs")
	errInputsNotSortedUnique          = errors.New("inputs not sorted and unique")
	errPublicKeySignatureMismatch     = errors.New("signature doesn't match public key")
	errWrongChainID                   = errors.New("tx has wrong chain ID")
	errInsufficientFunds              = errors.New("insufficient funds")
	errNoExportOutputs                = errors.New("tx has no export outputs")
	errOutputsNotSorted               = errors.New("tx outputs not sorted")
	errOutputsNotSortedUnique         = errors.New("outputs not sorted and unique")
	errOverflowExport                 = errors.New("overflow when computing export amount + txFee")
	errInvalidNonce                   = errors.New("invalid nonce")
	errConflictingAtomicInputs        = errors.New("invalid block due to conflicting atomic inputs")
	errUnclesUnsupported              = errors.New("uncles unsupported")
	errTxHashMismatch                 = errors.New("txs hash does not match header")
	errUncleHashMismatch              = errors.New("uncle hash mismatch")
	errRejectedParent                 = errors.New("rejected parent")
	errInvalidDifficulty              = errors.New("invalid difficulty")
	errInvalidBlockVersion            = errors.New("invalid block version")
	errInvalidMixDigest               = errors.New("invalid mix digest")
	errInvalidExtDataHash             = errors.New("invalid extra data hash")
	errHeaderExtraDataTooBig          = errors.New("header extra data too big")
	errInsufficientFundsForFee        = errors.New("insufficient AVAX funds to pay transaction fee")
	errNoEVMOutputs                   = errors.New("tx has no EVM outputs")
	errNilBaseFeeApricotPhase3        = errors.New("nil base fee is invalid after apricotPhase3")
	errNilExtDataGasUsedApricotPhase4 = errors.New("nil extDataGasUsed is invalid after apricotPhase4")
	errNilBlockGasCostApricotPhase4   = errors.New("nil blockGasCost is invalid after apricotPhase4")
	errConflictingAtomicTx            = errors.New("conflicting atomic tx present")
	errTooManyAtomicTx                = errors.New("too many atomic tx")
	defaultLogLevel                   = log.LvlDebug
)

var originalStderr *os.File

func init() {
	// Preserve [os.Stderr] prior to the call in plugin/main.go to plugin.Serve(...).
	// Preserving the log level allows us to update the root handler while writing to the original
	// [os.Stderr] that is being piped through to the logger via the rpcchainvm.
	originalStderr = os.Stderr
	log.Root().SetHandler(log.LvlFilterHandler(log.LvlDebug, log.StreamHandler(originalStderr, log.TerminalFormat(false))))
}

// VM implements the snowman.ChainVM interface
type VM struct {
	ctx *snow.Context
	// *chain.State helps to implement the VM interface by wrapping blocks
	// with an efficient caching layer.
	*chain.State

	config Config

	chainID     *big.Int
	networkID   uint64
	genesisHash common.Hash
	chain       *coreth.ETHChain
	chainConfig *params.ChainConfig
	// [db] is the VM's current database managed by ChainState
	db *versiondb.Database
	// [chaindb] is the database supplied to the Ethereum backend
	chaindb Database
	// [acceptedBlockDB] is the database to store the last accepted
	// block.
	acceptedBlockDB database.Database
	// [acceptedAtomicTxDB] maintains an index of accepted atomic txs.
	acceptedAtomicTxDB database.Database

	builder *blockBuilder

	network Network

	baseCodec codec.Registry
	codec     codec.Manager
	clock     timer.Clock
	mempool   *Mempool

	shutdownChan chan struct{}
	shutdownWg   sync.WaitGroup

	fx          secp256k1fx.Fx
	secpFactory crypto.FactorySECP256K1R

	// Continuous Profiler
	profiler profiler.ContinuousProfiler
}

func (vm *VM) Connected(id ids.ShortID) error {
	return nil // noop
}

func (vm *VM) Disconnected(id ids.ShortID) error {
	return nil // noop
}

// Codec implements the secp256k1fx interface
func (vm *VM) Codec() codec.Manager { return vm.codec }

// CodecRegistry implements the secp256k1fx interface
func (vm *VM) CodecRegistry() codec.Registry { return vm.baseCodec }

// Clock implements the secp256k1fx interface
func (vm *VM) Clock() *timer.Clock { return &vm.clock }

// Logger implements the secp256k1fx interface
func (vm *VM) Logger() logging.Logger { return vm.ctx.Log }

/*
 ******************************************************************************
 ********************************* Snowman API ********************************
 ******************************************************************************
 */

// implements SnowmanPlusPlusVM interface
func (vm *VM) GetActivationTime() time.Time {
	return time.Unix(vm.chainConfig.ApricotPhase4BlockTimestamp.Int64(), 0)
}

// Initialize implements the snowman.ChainVM interface

func (vm *VM) Initialize(
	ctx *snow.Context,
	dbManager manager.Manager,
	genesisBytes []byte,
	upgradeBytes []byte,
	configBytes []byte,
	toEngine chan<- commonEng.Message,
	fxs []*commonEng.Fx,
	appSender commonEng.AppSender,
) error {
	vm.config.SetDefaults()
	if len(configBytes) > 0 {
		if err := json.Unmarshal(configBytes, &vm.config); err != nil {
			return fmt.Errorf("failed to unmarshal config %s: %w", string(configBytes), err)
		}
	}
	if b, err := json.Marshal(vm.config); err == nil {
		log.Info("Initializing Coreth VM", "Version", Version, "Config", string(b))
	} else {
		// Log a warning message since we have already successfully unmarshalled into the struct
		log.Warn("Problem initializing Coreth VM", "Version", Version, "Config", string(b), "err", err)
	}

	if len(fxs) > 0 {
		return errUnsupportedFXs
	}

	vm.shutdownChan = make(chan struct{}, 1)
	vm.ctx = ctx
	baseDB := dbManager.Current().Database
	// Use NewNested rather than New so that the structure of the database
	// remains the same regardless of the provided baseDB type.
	vm.chaindb = Database{prefixdb.NewNested(ethDBPrefix, baseDB)}
	vm.db = versiondb.New(baseDB)
	vm.acceptedBlockDB = prefixdb.New(acceptedPrefix, vm.db)
	vm.acceptedAtomicTxDB = prefixdb.New(atomicTxPrefix, vm.db)
	g := new(core.Genesis)
	if err := json.Unmarshal(genesisBytes, g); err != nil {
		return err
	}

	// Set the chain config for mainnet/fuji chain IDs
	switch {
	case g.Config.ChainID.Cmp(params.AvalancheMainnetChainID) == 0:
		g.Config = params.AvalancheMainnetChainConfig
		phase0BlockValidator.extDataHashes = mainnetExtDataHashes
	case g.Config.ChainID.Cmp(params.AvalancheFujiChainID) == 0:
		g.Config = params.AvalancheFujiChainConfig
		phase0BlockValidator.extDataHashes = fujiExtDataHashes
	case g.Config.ChainID.Cmp(params.AvalancheLocalChainID) == 0:
		g.Config = params.AvalancheLocalChainConfig
	}

<<<<<<< HEAD
=======
	// Free the memory of the extDataHash map that is not used (i.e. if mainnet
	// config, free fuji)
	fujiExtDataHashes = nil
	mainnetExtDataHashes = nil

>>>>>>> bf87bee5
	vm.chainID = g.Config.ChainID

	ethConfig := ethconfig.NewDefaultConfig()
	ethConfig.Genesis = g

	// Set log level
	logLevel := defaultLogLevel
	if vm.config.LogLevel != "" {
		configLogLevel, err := log.LvlFromString(vm.config.LogLevel)
		if err != nil {
			return fmt.Errorf("failed to initialize logger due to: %w ", err)
		}
		logLevel = configLogLevel
	}

	log.Root().SetHandler(log.LvlFilterHandler(logLevel, log.StreamHandler(originalStderr, log.TerminalFormat(false))))

	// Set minimum price for mining and default gas price oracle value to the min
	// gas price to prevent so transactions and blocks all use the correct fees
	ethConfig.RPCGasCap = vm.config.RPCGasCap
	ethConfig.RPCTxFeeCap = vm.config.RPCTxFeeCap
	ethConfig.TxPool.NoLocals = !vm.config.LocalTxsEnabled
	ethConfig.AllowUnfinalizedQueries = vm.config.AllowUnfinalizedQueries
	ethConfig.Pruning = vm.config.Pruning
	ethConfig.SnapshotAsync = vm.config.SnapshotAsync
	ethConfig.SnapshotVerify = vm.config.SnapshotVerify

	vm.chainConfig = g.Config
	vm.networkID = ethConfig.NetworkId
	vm.secpFactory = crypto.FactorySECP256K1R{Cache: cache.LRU{Size: secpFactoryCacheSize}}

	nodecfg := node.Config{
		CorethVersion:         Version,
		KeyStoreDir:           vm.config.KeystoreDirectory,
		ExternalSigner:        vm.config.KeystoreExternalSigner,
		InsecureUnlockAllowed: vm.config.KeystoreInsecureUnlockAllowed,
	}

	vm.codec = Codec

	// TODO: read size from settings
	vm.mempool = NewMempool(ctx.AVAXAssetID, defaultMempoolSize)

	// Attempt to load last accepted block to determine if it is necessary to
	// initialize state with the genesis block.
	lastAcceptedBytes, lastAcceptedErr := vm.acceptedBlockDB.Get(lastAcceptedKey)
	var lastAcceptedHash common.Hash
	switch {
	case lastAcceptedErr == database.ErrNotFound:
		// // Set [lastAcceptedHash] to the genesis block hash.
		lastAcceptedHash = ethConfig.Genesis.ToBlock(nil).Hash()
	case lastAcceptedErr != nil:
		return fmt.Errorf("failed to get last accepted block ID due to: %w", lastAcceptedErr)
	case len(lastAcceptedBytes) != common.HashLength:
		return fmt.Errorf("last accepted bytes should have been length %d, but found %d", common.HashLength, len(lastAcceptedBytes))
	default:
		lastAcceptedHash = common.BytesToHash(lastAcceptedBytes)
	}
	ethChain, err := coreth.NewETHChain(&ethConfig, &nodecfg, vm.chaindb, vm.config.EthBackendSettings(), vm.createConsensusCallbacks(), lastAcceptedHash)
	if err != nil {
		return err
	}
	vm.chain = ethChain
	lastAccepted := vm.chain.LastAcceptedBlock()

	// start goroutines to update the tx pool gas minimum gas price when upgrades go into effect
	vm.handleGasPriceUpdates()

	// initialize new gossip network
	//
	// NOTE: This network must be initialized after the atomic mempool.
	vm.network = vm.NewNetwork(appSender)

	// start goroutines to manage block building
	//
	// NOTE: gossip network must be initialized first otherwie ETH tx gossip will
	// not work.
	vm.builder = vm.NewBlockBuilder(toEngine)
	vm.builder.handleBlockBuilding()

	vm.chain.Start()

	vm.genesisHash = vm.chain.GetGenesisBlock().Hash()
	log.Info(fmt.Sprintf("lastAccepted = %s", lastAccepted.Hash().Hex()))

	vm.State = chain.NewState(&chain.Config{
		DecidedCacheSize:    decidedCacheSize,
		MissingCacheSize:    missingCacheSize,
		UnverifiedCacheSize: unverifiedCacheSize,
		LastAcceptedBlock: &Block{
			id:       ids.ID(lastAccepted.Hash()),
			ethBlock: lastAccepted,
			vm:       vm,
			status:   choices.Accepted,
		},
		GetBlockIDAtHeight: vm.getBlockIDAtHeight,
		GetBlock:           vm.getBlock,
		UnmarshalBlock:     vm.parseBlock,
		BuildBlock:         vm.buildBlock,
	})

	vm.builder.awaitSubmittedTxs()
	go vm.ctx.Log.RecoverAndPanic(vm.startContinuousProfiler)

	// The Codec explicitly registers the types it requires from the secp256k1fx
	// so [vm.baseCodec] is a dummy codec use to fulfill the secp256k1fx VM
	// interface. The fx will register all of its types, which can be safely
	// ignored by the VM's codec.
	vm.baseCodec = linearcodec.NewDefault()

	// pruneChain removes all rejected blocks stored in the database.
	//
	// TODO: This function can take over 60 minutes to run on mainnet and
	// should be converted to run asynchronously.
	// if err := vm.pruneChain(); err != nil {
	// 	return err
	// }

	return vm.fx.Initialize(vm)
}

func (vm *VM) createConsensusCallbacks() *dummy.ConsensusCallbacks {
	return &dummy.ConsensusCallbacks{
		OnFinalizeAndAssemble: vm.onFinalizeAndAssemble,
		OnExtraStateChange:    vm.onExtraStateChange,
	}
}

<<<<<<< HEAD
func (vm *VM) onFinalizeAndAssemble(header *types.Header, state *state.StateDB, txs []*types.Transaction) ([]byte, *big.Int, *big.Int, error) {
=======
func (vm *VM) onFinalizeAndAssemble(header *types.Header, state *state.StateDB, txs []*types.Transaction) ([]byte, error) {
>>>>>>> bf87bee5
	for {
		tx, exists := vm.mempool.NextTx()
		if !exists {
			break
		}
<<<<<<< HEAD
		// Take a snapshot of [state] before calling verifyTx so we can revert to the state as of this
		// point if the transaction fails verification.
		// Note: verifyTx may modify state, so we need to use the snapshot mechanism here to revert any
		// changes from a transaction that do not end up being included in the block.
=======
		// Take a snapshot of [state] before calling verifyTx so that if the transaction fails verification
		// we can revert to [snapshot].
		// Note: snapshot is taken inside the loop because you cannot revert to the same snapshot more than
		// once.
>>>>>>> bf87bee5
		snapshot := state.Snapshot()
		rules := vm.chainConfig.AvalancheRules(header.Number, new(big.Int).SetUint64(header.Time))
		if err := vm.verifyTx(tx, header.ParentHash, header.BaseFee, state, rules); err != nil {
			// Discard the transaction from the mempool on failed verification.
			vm.mempool.DiscardCurrentTx()
			state.RevertToSnapshot(snapshot)
			continue
		}

		atomicTxBytes, err := vm.codec.Marshal(codecVersion, tx)
		if err != nil {
			// Discard the transaction from the mempool and error if the transaction
			// cannot be marshalled. This should never happen.
			vm.mempool.DiscardCurrentTx()
			return nil, nil, nil, fmt.Errorf("failed to marshal atomic transaction %s due to %w", tx.ID(), err)
		}
		var contribution, gasUsed *big.Int
		if rules.IsApricotPhase4 {
			contribution, gasUsed, err = tx.BlockFeeContribution(vm.ctx.AVAXAssetID, header.BaseFee)
			if err != nil {
				return nil, nil, nil, err
			}
		}
		return atomicTxBytes, contribution, gasUsed, nil
	}

	if len(txs) == 0 {
		// this could happen due to the async logic of geth tx pool
		return nil, nil, nil, errEmptyBlock
	}

	return nil, nil, nil, nil
}

func (vm *VM) onExtraStateChange(block *types.Block, state *state.StateDB) (*big.Int, *big.Int, error) {
	tx, err := vm.extractAtomicTx(block)
	if err != nil {
		return nil, nil, err
	}
	// If [tx] is nil, we can return nil for the extra state contribution instead of allocating
	// a big Int for 0.
	if tx == nil {
		return nil, nil, nil
	}
	if err := tx.UnsignedAtomicTx.EVMStateTransfer(vm.ctx, state); err != nil {
		return nil, nil, err
	}

	switch {
	// If ApricotPahse4 is enabled, calculate the block fee contribution
	case vm.chainConfig.IsApricotPhase4(new(big.Int).SetUint64(block.Time())):
		return tx.BlockFeeContribution(vm.ctx.AVAXAssetID, block.BaseFee())
	default:
		// Otherwise, there is no contribution
		return nil, nil, nil
	}
}

func (vm *VM) pruneChain() error {
	if !vm.config.Pruning {
		return nil
	}
	pruned, err := vm.db.Has(pruneRejectedBlocksKey)
	if err != nil {
		return fmt.Errorf("failed to check if the VM has pruned rejected blocks: %w", err)
	}
	if pruned {
		return nil
	}

	lastAcceptedHeight := vm.LastAcceptedBlock().Height()
	if err := vm.chain.RemoveRejectedBlocks(0, lastAcceptedHeight); err != nil {
		return err
	}
	heightBytes := make([]byte, 8)
	binary.PutUvarint(heightBytes, lastAcceptedHeight)
	if err := vm.db.Put(pruneRejectedBlocksKey, heightBytes); err != nil {
		return err
	}

	return vm.db.Commit()
}

// Bootstrapping notifies this VM that the consensus engine is performing
// bootstrapping
func (vm *VM) Bootstrapping() error { return vm.fx.Bootstrapping() }

// Bootstrapped notifies this VM that the consensus engine has finished
// bootstrapping
func (vm *VM) Bootstrapped() error {
	vm.ctx.Bootstrapped()
	return vm.fx.Bootstrapped()
}

// Shutdown implements the snowman.ChainVM interface
func (vm *VM) Shutdown() error {
	if vm.ctx == nil {
		return nil
	}

	close(vm.shutdownChan)
	vm.chain.Stop()
	vm.shutdownWg.Wait()
	return nil
}

// buildBlock builds a block to be wrapped by ChainState
func (vm *VM) buildBlock() (snowman.Block, error) {
	block, err := vm.chain.GenerateBlock()
	vm.builder.handleGenerateBlock()
	if err != nil {
		vm.mempool.CancelCurrentTx()
		return nil, err
	}

	// Note: the status of block is set by ChainState
	blk := &Block{
		id:       ids.ID(block.Hash()),
		ethBlock: block,
		vm:       vm,
	}

	// Verify is called on a non-wrapped block here, such that this
	// does not add [blk] to the processing blocks map in ChainState.
	//
	// TODO cache verification since Verify() will be called by the
	// consensus engine as well.
	//
	// Note: this is only called when building a new block, so caching
	// verification will only be a significant optimization for nodes
	// that produce a large number of blocks.
	// We call verify without writes here to avoid generating a reference
	// to the blk state root in the triedb when we are going to call verify
	// again from the consensus engine with writes enabled.
	if err := blk.verify(false /*=writes*/); err != nil {
		vm.mempool.CancelCurrentTx()
		return nil, fmt.Errorf("block failed verification due to: %w", err)
	}

	log.Debug(fmt.Sprintf("Built block %s", blk.ID()))
	// Marks the current tx from the mempool as being successfully issued
	// into a block.
	vm.mempool.IssueCurrentTx()
	return blk, nil
}

// parseBlock parses [b] into a block to be wrapped by ChainState.
func (vm *VM) parseBlock(b []byte) (snowman.Block, error) {
	ethBlock := new(types.Block)
	if err := rlp.DecodeBytes(b, ethBlock); err != nil {
		return nil, err
	}
	// Note: the status of block is set by ChainState
	block := &Block{
		id:       ids.ID(ethBlock.Hash()),
		ethBlock: ethBlock,
		vm:       vm,
	}
	// Performing syntactic verification in ParseBlock allows for
	// short-circuiting bad blocks before they are processed by the VM.
	if _, err := block.syntacticVerify(); err != nil {
		return nil, fmt.Errorf("syntactic block verification failed: %w", err)
	}
	return block, nil
}

// getBlock attempts to retrieve block [id] from the VM to be wrapped
// by ChainState.
func (vm *VM) getBlock(id ids.ID) (snowman.Block, error) {
	ethBlock := vm.chain.GetBlockByHash(common.Hash(id))
	// If [ethBlock] is nil, return [database.ErrNotFound] here
	// so that the miss is considered cacheable.
	if ethBlock == nil {
		return nil, database.ErrNotFound
	}
	// Note: the status of block is set by ChainState
	blk := &Block{
		id:       ids.ID(ethBlock.Hash()),
		ethBlock: ethBlock,
		vm:       vm,
	}
	return blk, nil
}

// SetPreference sets what the current tail of the chain is
func (vm *VM) SetPreference(blkID ids.ID) error {
	// Since each internal handler used by [vm.State] always returns a block
	// with non-nil ethBlock value, GetBlockInternal should never return a
	// (*Block) with a nil ethBlock value.
	block, err := vm.GetBlockInternal(blkID)
	if err != nil {
		return fmt.Errorf("failed to set preference to %s: %w", blkID, err)
	}

	return vm.chain.SetPreference(block.(*Block).ethBlock)
}

// getBlockIDAtHeight retrieves the blkID of the canonical block at [blkHeight]
// if [blkHeight] is less than the height of the last accepted block, this will return
// a canonical block. Otherwise, it may return a blkID that has not yet been accepted.
func (vm *VM) getBlockIDAtHeight(blkHeight uint64) (ids.ID, error) {
	ethBlock := vm.chain.GetBlockByNumber(blkHeight)
	if ethBlock == nil {
		return ids.ID{}, fmt.Errorf("could not find block at height: %d", blkHeight)
	}

	return ids.ID(ethBlock.Hash()), nil
}

func (vm *VM) Version() (string, error) {
	return Version, nil
}

// NewHandler returns a new Handler for a service where:
//   * The handler's functionality is defined by [service]
//     [service] should be a gorilla RPC service (see https://www.gorillatoolkit.org/pkg/rpc/v2)
//   * The name of the service is [name]
//   * The LockOption is the first element of [lockOption]
//     By default the LockOption is WriteLock
//     [lockOption] should have either 0 or 1 elements. Elements beside the first are ignored.
func newHandler(name string, service interface{}, lockOption ...commonEng.LockOption) (*commonEng.HTTPHandler, error) {
	server := avalancheRPC.NewServer()
	server.RegisterCodec(avalancheJSON.NewCodec(), "application/json")
	server.RegisterCodec(avalancheJSON.NewCodec(), "application/json;charset=UTF-8")
	if err := server.RegisterService(service, name); err != nil {
		return nil, err
	}

	var lock commonEng.LockOption = commonEng.WriteLock
	if len(lockOption) != 0 {
		lock = lockOption[0]
	}
	return &commonEng.HTTPHandler{LockOptions: lock, Handler: server}, nil
}

// CreateHandlers makes new http handlers that can handle API calls
func (vm *VM) CreateHandlers() (map[string]*commonEng.HTTPHandler, error) {
	handler := vm.chain.NewRPCHandler(vm.config.APIMaxDuration.Duration)
	enabledAPIs := vm.config.EthAPIs()
	vm.chain.AttachEthService(handler, enabledAPIs)

	errs := wrappers.Errs{}
	if vm.config.SnowmanAPIEnabled {
		errs.Add(handler.RegisterName("snowman", &SnowmanAPI{vm}))
		enabledAPIs = append(enabledAPIs, "snowman")
	}
	if vm.config.CorethAdminAPIEnabled {
		primaryAlias, err := vm.ctx.BCLookup.PrimaryAlias(vm.ctx.ChainID)
		if err != nil {
			return nil, fmt.Errorf("failed to get primary alias for chain due to %w", err)
		}
		errs.Add(handler.RegisterName("performance", NewPerformanceService(fmt.Sprintf("coreth_performance_%s", primaryAlias))))
		enabledAPIs = append(enabledAPIs, "coreth-admin")
	}
	if vm.config.NetAPIEnabled {
		errs.Add(handler.RegisterName("net", &NetAPI{vm}))
		enabledAPIs = append(enabledAPIs, "net")
	}
	if vm.config.Web3APIEnabled {
		errs.Add(handler.RegisterName("web3", &Web3API{}))
		enabledAPIs = append(enabledAPIs, "web3")
	}
	if errs.Errored() {
		return nil, errs.Err
	}

	avaxAPI, err := newHandler("avax", &AvaxAPI{vm})
	if err != nil {
		return nil, fmt.Errorf("failed to register service for AVAX API due to %w", err)
	}

	log.Info(fmt.Sprintf("Enabled APIs: %s", strings.Join(enabledAPIs, ", ")))

	return map[string]*commonEng.HTTPHandler{
		"/rpc":  {LockOptions: commonEng.NoLock, Handler: handler},
		"/avax": avaxAPI,
		"/ws":   {LockOptions: commonEng.NoLock, Handler: handler.WebsocketHandlerWithDuration([]string{"*"}, vm.config.APIMaxDuration.Duration)},
	}, nil
}

// CreateStaticHandlers makes new http handlers that can handle API calls
func (vm *VM) CreateStaticHandlers() (map[string]*commonEng.HTTPHandler, error) {
	handler := rpc.NewServer(0)
	if err := handler.RegisterName("static", &StaticService{}); err != nil {
		return nil, err
	}

	return map[string]*commonEng.HTTPHandler{
		"/rpc": {LockOptions: commonEng.NoLock, Handler: handler},
		"/ws":  {LockOptions: commonEng.NoLock, Handler: handler.WebsocketHandler([]string{"*"})},
	}, nil
}

/*
 ******************************************************************************
 *********************************** Helpers **********************************
 ******************************************************************************
 */
// extractAtomicTx returns the atomic transaction in [block] if
// one exists.
func (vm *VM) extractAtomicTx(block *types.Block) (*Tx, error) {
	extdata := block.ExtData()
	if len(extdata) == 0 {
		return nil, nil
	}
	atx := new(Tx)
	if _, err := vm.codec.Unmarshal(extdata, atx); err != nil {
		return nil, fmt.Errorf("failed to unmarshal atomic tx due to %w", err)
	}
	if err := atx.Sign(vm.codec, nil); err != nil {
		return nil, fmt.Errorf("failed to initialize atomic tx in block %s", block.Hash().Hex())
	}

	return atx, nil
}

func (vm *VM) conflicts(inputs ids.Set, ancestor *Block) error {
	for ancestor.Status() != choices.Accepted {
		atx, err := vm.extractAtomicTx(ancestor.ethBlock)
		if err != nil {
			return fmt.Errorf("problem parsing atomic tx of ancestor block %s: %w", ancestor.ID(), err)
		}
		// If the ancestor isn't an atomic block, it can't conflict with
		// the import tx.
		if atx != nil {
			ancestorInputs := atx.UnsignedAtomicTx.InputUTXOs()
			if inputs.Overlaps(ancestorInputs) {
				return errConflictingAtomicInputs
			}
		}

		// Move up the chain.
		nextAncestorID := ancestor.Parent()
		// If the ancestor is unknown, then the parent failed
		// verification when it was called.
		// If the ancestor is rejected, then this block shouldn't be
		// inserted into the canonical chain because the parent is
		// will be missing.
		// If the ancestor is processing, then the block may have
		// been verified.
		nextAncestorIntf, err := vm.GetBlockInternal(nextAncestorID)
		if err != nil {
			return errRejectedParent
		}

		if blkStatus := nextAncestorIntf.Status(); blkStatus == choices.Unknown || blkStatus == choices.Rejected {
			return errRejectedParent
		}
		nextAncestor, ok := nextAncestorIntf.(*Block)
		if !ok {
			return fmt.Errorf("ancestor block %s had unexpected type %T", nextAncestor.ID(), nextAncestorIntf)
		}
		ancestor = nextAncestor
	}

	return nil
}

// getAcceptedAtomicTx attempts to get [txID] from the database.
func (vm *VM) getAcceptedAtomicTx(txID ids.ID) (*Tx, uint64, error) {
	indexedTxBytes, err := vm.acceptedAtomicTxDB.Get(txID[:])
	if err != nil {
		return nil, 0, err
	}

	packer := wrappers.Packer{Bytes: indexedTxBytes}
	height := packer.UnpackLong()
	txBytes := packer.UnpackBytes()

	tx := &Tx{}
	if _, err := vm.codec.Unmarshal(txBytes, tx); err != nil {
		return nil, 0, fmt.Errorf("problem parsing atomic transaction from db: %w", err)
	}
	if err := tx.Sign(vm.codec, nil); err != nil {
		return nil, 0, fmt.Errorf("problem initializing atomic transaction from db: %w", err)
	}

	return tx, height, nil
}

// getAtomicTx returns the requested transaction, status, and height.
// If the status is Unknown, then the returned transaction will be nil.
func (vm *VM) getAtomicTx(txID ids.ID) (*Tx, Status, uint64, error) {
	if tx, height, err := vm.getAcceptedAtomicTx(txID); err == nil {
		return tx, Accepted, height, nil
	} else if err != database.ErrNotFound {
		return nil, Unknown, 0, err
	}

	tx, dropped, found := vm.mempool.GetTx(txID)
	switch {
	case found && dropped:
		return tx, Dropped, 0, nil
	case found:
		return tx, Processing, 0, nil
	default:
		return nil, Unknown, 0, nil
	}
}

// writeAtomicTx writes indexes [tx] in [blk]
func (vm *VM) writeAtomicTx(blk *Block, tx *Tx) error {
	// 8 bytes
	height := blk.ethBlock.NumberU64()
	// 4 + len(txBytes)
	txBytes := tx.Bytes()
	packer := wrappers.Packer{Bytes: make([]byte, 12+len(txBytes))}
	packer.PackLong(height)
	packer.PackBytes(txBytes)
	txID := tx.ID()

	return vm.acceptedAtomicTxDB.Put(txID[:], packer.Bytes)
}

// ParseAddress takes in an address and produces the ID of the chain it's for
// the ID of the address
func (vm *VM) ParseAddress(addrStr string) (ids.ID, ids.ShortID, error) {
	chainIDAlias, hrp, addrBytes, err := formatting.ParseAddress(addrStr)
	if err != nil {
		return ids.ID{}, ids.ShortID{}, err
	}

	chainID, err := vm.ctx.BCLookup.Lookup(chainIDAlias)
	if err != nil {
		return ids.ID{}, ids.ShortID{}, err
	}

	expectedHRP := constants.GetHRP(vm.ctx.NetworkID)
	if hrp != expectedHRP {
		return ids.ID{}, ids.ShortID{}, fmt.Errorf("expected hrp %q but got %q",
			expectedHRP, hrp)
	}

	addr, err := ids.ToShortID(addrBytes)
	if err != nil {
		return ids.ID{}, ids.ShortID{}, err
	}
	return chainID, addr, nil
}

// issueTx verifies [tx] as valid to be issued on top of the currently preferred block
// and then issues [tx] into the mempool if valid.
func (vm *VM) issueTx(tx *Tx, local bool) error {
	if err := vm.verifyTxAtTip(tx); err != nil {
		if !local {
			// unlike local txs, invalid remote txs are recorded as discarded
			// so that they won't be requested again
			txID := tx.ID()
			vm.mempool.discardedTxs.Put(txID, tx)
			log.Debug("failed to verify remote tx being issued to the mempool",
				"txID", txID,
				"err", err,
			)
			return nil
		}
		return err
	}

	// add to mempool and possibly re-gossip
	if err := vm.mempool.AddTx(tx); err != nil {
		if !local {
			// unlike local txs, invalid remote txs are recorded as discarded
			// so that they won't be requested again
			txID := tx.ID()
			vm.mempool.discardedTxs.Put(tx.ID(), tx)
			log.Debug("failed to issue remote tx to mempool",
				"txID", txID,
				"err", err,
			)
			return nil
		}
		return err
	}

	return vm.network.GossipAtomicTx(tx)
}

// verifyTxAtTip verifies that [tx] is valid to be issued on top of the currently preferred block
func (vm *VM) verifyTxAtTip(tx *Tx) error {
	preferredBlock := vm.chain.CurrentBlock()
	preferredState, err := vm.chain.BlockState(preferredBlock)
	if err != nil {
		return fmt.Errorf("failed to retrieve block state at tip while verifying atomic tx: %w", err)
	}
	rules := vm.currentRules()
	parentHeader := preferredBlock.Header()
	var nextBaseFee *big.Int
	timestamp := time.Now().Unix()
	bigTimestamp := big.NewInt(timestamp)
	if vm.chainConfig.IsApricotPhase3(bigTimestamp) {
		_, nextBaseFee, err = dummy.CalcBaseFee(vm.chainConfig, parentHeader, uint64(timestamp))
		if err != nil {
			// Return extremely detailed error since CalcBaseFee should never encounter an issue here
			return fmt.Errorf("failed to calculate base fee with parent timestamp (%d), parent ExtraData: (0x%x), and current timestamp (%d): %w", parentHeader.Time, parentHeader.Extra, timestamp, err)
		}
	}

	return vm.verifyTx(tx, parentHeader.Hash(), nextBaseFee, preferredState, rules)
}

// verifyTx verifies that [tx] is valid to be issued into a block with parent block [parentHash]
// and validated at [state] using [rules] as the current rule set.
// Note: verifyTx may modify [state]. If [state] needs to be properly maintained, the caller is responsible
// for reverting to the correct snapshot after calling this function. If this function is called with a
// throwaway state, then this is not necessary.
func (vm *VM) verifyTx(tx *Tx, parentHash common.Hash, baseFee *big.Int, state *state.StateDB, rules params.Rules) error {
	parentIntf, err := vm.GetBlockInternal(ids.ID(parentHash))
	if err != nil {
		return fmt.Errorf("failed to get parent block: %w", err)
	}
	parent, ok := parentIntf.(*Block)
	if !ok {
		return fmt.Errorf("parent block %s had unexpected type %T", parentIntf.ID(), parentIntf)
	}
	if err := tx.UnsignedAtomicTx.SemanticVerify(vm, tx, parent, baseFee, rules); err != nil {
		return err
	}
	return tx.UnsignedAtomicTx.EVMStateTransfer(vm.ctx, state)
}

// GetAtomicUTXOs returns the utxos that at least one of the provided addresses is
// referenced in.
func (vm *VM) GetAtomicUTXOs(
	chainID ids.ID,
	addrs ids.ShortSet,
	startAddr ids.ShortID,
	startUTXOID ids.ID,
	limit int,
) ([]*avax.UTXO, ids.ShortID, ids.ID, error) {
	if limit <= 0 || limit > maxUTXOsToFetch {
		limit = maxUTXOsToFetch
	}

	addrsList := make([][]byte, addrs.Len())
	for i, addr := range addrs.List() {
		addrsList[i] = addr.Bytes()
	}

	allUTXOBytes, lastAddr, lastUTXO, err := vm.ctx.SharedMemory.Indexed(
		chainID,
		addrsList,
		startAddr.Bytes(),
		startUTXOID[:],
		limit,
	)
	if err != nil {
		return nil, ids.ShortID{}, ids.ID{}, fmt.Errorf("error fetching atomic UTXOs: %w", err)
	}

	lastAddrID, err := ids.ToShortID(lastAddr)
	if err != nil {
		lastAddrID = ids.ShortEmpty
	}
	lastUTXOID, err := ids.ToID(lastUTXO)
	if err != nil {
		lastUTXOID = ids.Empty
	}

	utxos := make([]*avax.UTXO, len(allUTXOBytes))
	for i, utxoBytes := range allUTXOBytes {
		utxo := &avax.UTXO{}
		if _, err := vm.codec.Unmarshal(utxoBytes, utxo); err != nil {
			return nil, ids.ShortID{}, ids.ID{}, fmt.Errorf("error parsing UTXO: %w", err)
		}
		utxos[i] = utxo
	}
	return utxos, lastAddrID, lastUTXOID, nil
}

// GetSpendableFunds returns a list of EVMInputs and keys (in corresponding
// order) to total [amount] of [assetID] owned by [keys].
// Note: we return [][]*crypto.PrivateKeySECP256K1R even though each input
// corresponds to a single key, so that the signers can be passed in to
// [tx.Sign] which supports multiple keys on a single input.
func (vm *VM) GetSpendableFunds(
	keys []*crypto.PrivateKeySECP256K1R,
	assetID ids.ID,
	amount uint64,
) ([]EVMInput, [][]*crypto.PrivateKeySECP256K1R, error) {
	// Note: current state uses the state of the preferred block.
	state, err := vm.chain.CurrentState()
	if err != nil {
		return nil, nil, err
	}
	inputs := []EVMInput{}
	signers := [][]*crypto.PrivateKeySECP256K1R{}
	// Note: we assume that each key in [keys] is unique, so that iterating over
	// the keys will not produce duplicated nonces in the returned EVMInput slice.
	for _, key := range keys {
		if amount == 0 {
			break
		}
		addr := GetEthAddress(key)
		var balance uint64
		if assetID == vm.ctx.AVAXAssetID {
			// If the asset is AVAX, we divide by the x2cRate to convert back to the correct
			// denomination of AVAX that can be exported.
			balance = new(big.Int).Div(state.GetBalance(addr), x2cRate).Uint64()
		} else {
			balance = state.GetBalanceMultiCoin(addr, common.Hash(assetID)).Uint64()
		}
		if balance == 0 {
			continue
		}
		if amount < balance {
			balance = amount
		}
		nonce, err := vm.GetCurrentNonce(addr)
		if err != nil {
			return nil, nil, err
		}
		inputs = append(inputs, EVMInput{
			Address: addr,
			Amount:  balance,
			AssetID: assetID,
			Nonce:   nonce,
		})
		signers = append(signers, []*crypto.PrivateKeySECP256K1R{key})
		amount -= balance
	}

	if amount > 0 {
		return nil, nil, errInsufficientFunds
	}

	return inputs, signers, nil
}

// GetSpendableAVAXWithFee returns a list of EVMInputs and keys (in corresponding
// order) to total [amount] + [fee] of [AVAX] owned by [keys].
// This function accounts for the added cost of the additional inputs needed to
// create the transaction and makes sure to skip any keys with a balance that is
// insufficient to cover the additional fee.
// Note: we return [][]*crypto.PrivateKeySECP256K1R even though each input
// corresponds to a single key, so that the signers can be passed in to
// [tx.Sign] which supports multiple keys on a single input.
func (vm *VM) GetSpendableAVAXWithFee(
	keys []*crypto.PrivateKeySECP256K1R,
	amount uint64,
	cost uint64,
	baseFee *big.Int,
) ([]EVMInput, [][]*crypto.PrivateKeySECP256K1R, error) {
	// Note: current state uses the state of the preferred block.
	state, err := vm.chain.CurrentState()
	if err != nil {
		return nil, nil, err
	}

	initialFee, err := calculateDynamicFee(cost, baseFee)
	if err != nil {
		return nil, nil, err
	}

	newAmount, err := math.Add64(amount, initialFee)
	if err != nil {
		return nil, nil, err
	}
	amount = newAmount

	inputs := []EVMInput{}
	signers := [][]*crypto.PrivateKeySECP256K1R{}
	// Note: we assume that each key in [keys] is unique, so that iterating over
	// the keys will not produce duplicated nonces in the returned EVMInput slice.
	for _, key := range keys {
		if amount == 0 {
			break
		}

		prevFee, err := calculateDynamicFee(cost, baseFee)
		if err != nil {
			return nil, nil, err
		}

		newCost := cost + EVMInputGas
		newFee, err := calculateDynamicFee(newCost, baseFee)
		if err != nil {
			return nil, nil, err
		}

		additionalFee := newFee - prevFee

		addr := GetEthAddress(key)
		// Since the asset is AVAX, we divide by the x2cRate to convert back to
		// the correct denomination of AVAX that can be exported.
		balance := new(big.Int).Div(state.GetBalance(addr), x2cRate).Uint64()
		// If the balance for [addr] is insufficient to cover the additional cost
		// of adding an input to the transaction, skip adding the input altogether
		if balance <= additionalFee {
			continue
		}

		// Update the cost for the next iteration
		cost = newCost

		newAmount, err := math.Add64(amount, additionalFee)
		if err != nil {
			return nil, nil, err
		}
		amount = newAmount

		// Use the entire [balance] as an input, but if the required [amount]
		// is less than the balance, update the [inputAmount] to spend the
		// minimum amount to finish the transaction.
		inputAmount := balance
		if amount < balance {
			inputAmount = amount
		}
		nonce, err := vm.GetCurrentNonce(addr)
		if err != nil {
			return nil, nil, err
		}
		inputs = append(inputs, EVMInput{
			Address: addr,
			Amount:  inputAmount,
			AssetID: vm.ctx.AVAXAssetID,
			Nonce:   nonce,
		})
		signers = append(signers, []*crypto.PrivateKeySECP256K1R{key})
		amount -= inputAmount
	}

	if amount > 0 {
		return nil, nil, errInsufficientFunds
	}

	return inputs, signers, nil
}

// GetCurrentNonce returns the nonce associated with the address at the
// preferred block
func (vm *VM) GetCurrentNonce(address common.Address) (uint64, error) {
	// Note: current state uses the state of the preferred block.
	state, err := vm.chain.CurrentState()
	if err != nil {
		return 0, err
	}
	return state.GetNonce(address), nil
}

// currentRules returns the chain rules for the current block.
func (vm *VM) currentRules() params.Rules {
	header := vm.chain.APIBackend().CurrentHeader()
	return vm.chainConfig.AvalancheRules(header.Number, big.NewInt(int64(header.Time)))
}

// getBlockValidator returns the block validator that should be used for a block that
// follows the ruleset defined by [rules]
func (vm *VM) getBlockValidator(rules params.Rules) BlockValidator {
	switch {
	case rules.IsApricotPhase4:
		return phase4BlockValidator
	case rules.IsApricotPhase3:
		return phase3BlockValidator
	case rules.IsApricotPhase2, rules.IsApricotPhase1:
		// Note: the phase1BlockValidator is used in both apricot phase1 and phase2
		return phase1BlockValidator
	default:
		return phase0BlockValidator
	}
}

func (vm *VM) startContinuousProfiler() {
	// If the profiler directory is empty, return immediately
	// without creating or starting a continuous profiler.
	if vm.config.ContinuousProfilerDir == "" {
		return
	}
	vm.profiler = profiler.NewContinuous(
		filepath.Join(vm.config.ContinuousProfilerDir),
		vm.config.ContinuousProfilerFrequency.Duration,
		vm.config.ContinuousProfilerMaxFiles,
	)
	defer vm.profiler.Shutdown()

	vm.shutdownWg.Add(1)
	go func() {
		defer vm.shutdownWg.Done()
		log.Info("Dispatching continuous profiler", "dir", vm.config.ContinuousProfilerDir, "freq", vm.config.ContinuousProfilerFrequency, "maxFiles", vm.config.ContinuousProfilerMaxFiles)
		err := vm.profiler.Dispatch()
		if err != nil {
			log.Error("continuous profiler failed", "err", err)
		}
	}()
	// Wait for shutdownChan to be closed
	<-vm.shutdownChan
}

func (vm *VM) estimateBaseFee(ctx context.Context) (*big.Int, error) {
	// Get the base fee to use
	baseFee, err := vm.chain.APIBackend().EstimateBaseFee(ctx)
	if err != nil {
		return nil, err
	}
	if baseFee == nil {
		baseFee = initialBaseFee
	} else {
		// give some breathing room
		baseFee.Mul(baseFee, big.NewInt(11))
		baseFee.Div(baseFee, big.NewInt(10))
	}

	return baseFee, nil
}<|MERGE_RESOLUTION|>--- conflicted
+++ resolved
@@ -276,14 +276,11 @@
 		g.Config = params.AvalancheLocalChainConfig
 	}
 
-<<<<<<< HEAD
-=======
 	// Free the memory of the extDataHash map that is not used (i.e. if mainnet
 	// config, free fuji)
 	fujiExtDataHashes = nil
 	mainnetExtDataHashes = nil
 
->>>>>>> bf87bee5
 	vm.chainID = g.Config.ChainID
 
 	ethConfig := ethconfig.NewDefaultConfig()
@@ -412,27 +409,16 @@
 	}
 }
 
-<<<<<<< HEAD
 func (vm *VM) onFinalizeAndAssemble(header *types.Header, state *state.StateDB, txs []*types.Transaction) ([]byte, *big.Int, *big.Int, error) {
-=======
-func (vm *VM) onFinalizeAndAssemble(header *types.Header, state *state.StateDB, txs []*types.Transaction) ([]byte, error) {
->>>>>>> bf87bee5
 	for {
 		tx, exists := vm.mempool.NextTx()
 		if !exists {
 			break
 		}
-<<<<<<< HEAD
-		// Take a snapshot of [state] before calling verifyTx so we can revert to the state as of this
-		// point if the transaction fails verification.
-		// Note: verifyTx may modify state, so we need to use the snapshot mechanism here to revert any
-		// changes from a transaction that do not end up being included in the block.
-=======
 		// Take a snapshot of [state] before calling verifyTx so that if the transaction fails verification
 		// we can revert to [snapshot].
 		// Note: snapshot is taken inside the loop because you cannot revert to the same snapshot more than
 		// once.
->>>>>>> bf87bee5
 		snapshot := state.Snapshot()
 		rules := vm.chainConfig.AvalancheRules(header.Number, new(big.Int).SetUint64(header.Time))
 		if err := vm.verifyTx(tx, header.ParentHash, header.BaseFee, state, rules); err != nil {
