--- conflicted
+++ resolved
@@ -244,22 +244,13 @@
 			return fmt.Errorf("expected %s, parent of %s, to be *Block but is %T", ancestor.ID(), b.ID(), ancestorIntf)
 		}
 
-<<<<<<< HEAD
-	if bonusBlocks.Contains(b.id) {
-		log.Info("skipping atomic tx verification on bonus block", "block", b.id)
-	} else {
-		utx := atomicTx.UnsignedAtomicTx
-		if err := utx.SemanticVerify(vm, atomicTx, ancestor, b.ethBlock.BaseFee(), rules); err != nil {
-			return fmt.Errorf("invalid block due to failed semanatic verify: %w at height %d", err, b.Height())
-=======
 		if bonusBlocks.Contains(b.id) {
 			log.Info("skipping atomic tx verification on bonus block", "block", b.id)
 		} else {
 			utx := atomicTx.UnsignedAtomicTx
-			if err := utx.SemanticVerify(vm, atomicTx, ancestor, rules); err != nil {
+			if err := utx.SemanticVerify(vm, atomicTx, ancestor, b.ethBlock.BaseFee(), rules); err != nil {
 				return fmt.Errorf("invalid block due to failed semanatic verify: %w at height %d", err, b.Height())
 			}
->>>>>>> 7315105b
 		}
 	}
 
