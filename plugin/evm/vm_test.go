// (c) 2019-2020, Ava Labs, Inc. All rights reserved.
// See the file LICENSE for licensing terms.

package evm

import (
	"context"
	"crypto/rand"
	"encoding/json"
	"errors"
	"fmt"
	"math/big"
	"os"
	"path/filepath"
	"strings"
	"testing"
	"time"

	"github.com/ava-labs/avalanchego/api/keystore"
	"github.com/ava-labs/avalanchego/chains/atomic"
	"github.com/ava-labs/avalanchego/database/manager"
	"github.com/ava-labs/avalanchego/database/prefixdb"
	"github.com/ava-labs/avalanchego/ids"
	"github.com/ava-labs/avalanchego/snow"
	"github.com/ava-labs/avalanchego/snow/choices"
	engCommon "github.com/ava-labs/avalanchego/snow/engine/common"
	"github.com/ava-labs/avalanchego/utils/crypto"
	"github.com/ava-labs/avalanchego/utils/formatting"
	"github.com/ava-labs/avalanchego/utils/logging"
	"github.com/ava-labs/avalanchego/utils/units"
	"github.com/ava-labs/avalanchego/version"
	"github.com/ava-labs/avalanchego/vms/components/avax"
	"github.com/ava-labs/avalanchego/vms/components/chain"
	"github.com/ava-labs/avalanchego/vms/secp256k1fx"
	accountKeystore "github.com/ava-labs/coreth/accounts/keystore"
	"github.com/ava-labs/coreth/core"
	"github.com/ava-labs/coreth/core/types"
	"github.com/ava-labs/coreth/eth"
	"github.com/ava-labs/coreth/params"
	"github.com/ava-labs/coreth/rpc"
	"github.com/ethereum/go-ethereum/common"
	"github.com/ethereum/go-ethereum/log"
	"github.com/ethereum/go-ethereum/trie"
	"github.com/stretchr/testify/assert"
)

var (
	testNetworkID    uint32 = 10
	testCChainID            = ids.ID{'c', 'c', 'h', 'a', 'i', 'n', 't', 'e', 's', 't'}
	testXChainID            = ids.ID{'t', 'e', 's', 't', 'x'}
	nonExistentID           = ids.ID{'F'}
	testKeys         []*crypto.PrivateKeySECP256K1R
	testEthAddrs     []common.Address // testEthAddrs[i] corresponds to testKeys[i]
	testShortIDAddrs []ids.ShortID
	testAvaxAssetID  = ids.ID{1, 2, 3}
	username         = "Johns"
	password         = "CjasdjhiPeirbSenfeI13" // #nosec G101
	// Use chainId: 43111, so that it does not overlap with any Avalanche ChainIDs, which may have their
	// config overridden in vm.Initialize.
	genesisJSONApricotPhase0 = "{\"config\":{\"chainId\":43111,\"homesteadBlock\":0,\"daoForkBlock\":0,\"daoForkSupport\":true,\"eip150Block\":0,\"eip150Hash\":\"0x2086799aeebeae135c246c65021c82b4e15a2c451340993aacfd2751886514f0\",\"eip155Block\":0,\"eip158Block\":0,\"byzantiumBlock\":0,\"constantinopleBlock\":0,\"petersburgBlock\":0,\"istanbulBlock\":0,\"muirGlacierBlock\":0},\"nonce\":\"0x0\",\"timestamp\":\"0x0\",\"extraData\":\"0x00\",\"gasLimit\":\"0x5f5e100\",\"difficulty\":\"0x0\",\"mixHash\":\"0x0000000000000000000000000000000000000000000000000000000000000000\",\"coinbase\":\"0x0000000000000000000000000000000000000000\",\"alloc\":{\"0100000000000000000000000000000000000000\":{\"code\":\"0x7300000000000000000000000000000000000000003014608060405260043610603d5760003560e01c80631e010439146042578063b6510bb314606e575b600080fd5b605c60048036036020811015605657600080fd5b503560b1565b60408051918252519081900360200190f35b818015607957600080fd5b5060af60048036036080811015608e57600080fd5b506001600160a01b03813516906020810135906040810135906060013560b6565b005b30cd90565b836001600160a01b031681836108fc8690811502906040516000604051808303818888878c8acf9550505050505015801560f4573d6000803e3d6000fd5b505050505056fea26469706673582212201eebce970fe3f5cb96bf8ac6ba5f5c133fc2908ae3dcd51082cfee8f583429d064736f6c634300060a0033\",\"balance\":\"0x0\"}},\"number\":\"0x0\",\"gasUsed\":\"0x0\",\"parentHash\":\"0x0000000000000000000000000000000000000000000000000000000000000000\"}"
	genesisJSONApricotPhase1 = "{\"config\":{\"chainId\":43111,\"homesteadBlock\":0,\"daoForkBlock\":0,\"daoForkSupport\":true,\"eip150Block\":0,\"eip150Hash\":\"0x2086799aeebeae135c246c65021c82b4e15a2c451340993aacfd2751886514f0\",\"eip155Block\":0,\"eip158Block\":0,\"byzantiumBlock\":0,\"constantinopleBlock\":0,\"petersburgBlock\":0,\"istanbulBlock\":0,\"muirGlacierBlock\":0,\"apricotPhase1BlockTimestamp\":0},\"nonce\":\"0x0\",\"timestamp\":\"0x0\",\"extraData\":\"0x00\",\"gasLimit\":\"0x5f5e100\",\"difficulty\":\"0x0\",\"mixHash\":\"0x0000000000000000000000000000000000000000000000000000000000000000\",\"coinbase\":\"0x0000000000000000000000000000000000000000\",\"alloc\":{\"0100000000000000000000000000000000000000\":{\"code\":\"0x7300000000000000000000000000000000000000003014608060405260043610603d5760003560e01c80631e010439146042578063b6510bb314606e575b600080fd5b605c60048036036020811015605657600080fd5b503560b1565b60408051918252519081900360200190f35b818015607957600080fd5b5060af60048036036080811015608e57600080fd5b506001600160a01b03813516906020810135906040810135906060013560b6565b005b30cd90565b836001600160a01b031681836108fc8690811502906040516000604051808303818888878c8acf9550505050505015801560f4573d6000803e3d6000fd5b505050505056fea26469706673582212201eebce970fe3f5cb96bf8ac6ba5f5c133fc2908ae3dcd51082cfee8f583429d064736f6c634300060a0033\",\"balance\":\"0x0\"}},\"number\":\"0x0\",\"gasUsed\":\"0x0\",\"parentHash\":\"0x0000000000000000000000000000000000000000000000000000000000000000\"}"
	genesisJSONApricotPhase2 = "{\"config\":{\"chainId\":43111,\"homesteadBlock\":0,\"daoForkBlock\":0,\"daoForkSupport\":true,\"eip150Block\":0,\"eip150Hash\":\"0x2086799aeebeae135c246c65021c82b4e15a2c451340993aacfd2751886514f0\",\"eip155Block\":0,\"eip158Block\":0,\"byzantiumBlock\":0,\"constantinopleBlock\":0,\"petersburgBlock\":0,\"istanbulBlock\":0,\"muirGlacierBlock\":0,\"apricotPhase1BlockTimestamp\":0,\"apricotPhase2BlockTimestamp\":0},\"nonce\":\"0x0\",\"timestamp\":\"0x0\",\"extraData\":\"0x00\",\"gasLimit\":\"0x5f5e100\",\"difficulty\":\"0x0\",\"mixHash\":\"0x0000000000000000000000000000000000000000000000000000000000000000\",\"coinbase\":\"0x0000000000000000000000000000000000000000\",\"alloc\":{\"0100000000000000000000000000000000000000\":{\"code\":\"0x7300000000000000000000000000000000000000003014608060405260043610603d5760003560e01c80631e010439146042578063b6510bb314606e575b600080fd5b605c60048036036020811015605657600080fd5b503560b1565b60408051918252519081900360200190f35b818015607957600080fd5b5060af60048036036080811015608e57600080fd5b506001600160a01b03813516906020810135906040810135906060013560b6565b005b30cd90565b836001600160a01b031681836108fc8690811502906040516000604051808303818888878c8acf9550505050505015801560f4573d6000803e3d6000fd5b505050505056fea26469706673582212201eebce970fe3f5cb96bf8ac6ba5f5c133fc2908ae3dcd51082cfee8f583429d064736f6c634300060a0033\",\"balance\":\"0x0\"}},\"number\":\"0x0\",\"gasUsed\":\"0x0\",\"parentHash\":\"0x0000000000000000000000000000000000000000000000000000000000000000\"}"
	genesisJSONApricotPhase3 = "{\"config\":{\"chainId\":43111,\"homesteadBlock\":0,\"daoForkBlock\":0,\"daoForkSupport\":true,\"eip150Block\":0,\"eip150Hash\":\"0x2086799aeebeae135c246c65021c82b4e15a2c451340993aacfd2751886514f0\",\"eip155Block\":0,\"eip158Block\":0,\"byzantiumBlock\":0,\"constantinopleBlock\":0,\"petersburgBlock\":0,\"istanbulBlock\":0,\"muirGlacierBlock\":0,\"apricotPhase1BlockTimestamp\":0,\"apricotPhase2BlockTimestamp\":0,\"apricotPhase3BlockTimestamp\":0},\"nonce\":\"0x0\",\"timestamp\":\"0x0\",\"extraData\":\"0x00\",\"gasLimit\":\"0x5f5e100\",\"difficulty\":\"0x0\",\"mixHash\":\"0x0000000000000000000000000000000000000000000000000000000000000000\",\"coinbase\":\"0x0000000000000000000000000000000000000000\",\"alloc\":{\"0100000000000000000000000000000000000000\":{\"code\":\"0x7300000000000000000000000000000000000000003014608060405260043610603d5760003560e01c80631e010439146042578063b6510bb314606e575b600080fd5b605c60048036036020811015605657600080fd5b503560b1565b60408051918252519081900360200190f35b818015607957600080fd5b5060af60048036036080811015608e57600080fd5b506001600160a01b03813516906020810135906040810135906060013560b6565b005b30cd90565b836001600160a01b031681836108fc8690811502906040516000604051808303818888878c8acf9550505050505015801560f4573d6000803e3d6000fd5b505050505056fea26469706673582212201eebce970fe3f5cb96bf8ac6ba5f5c133fc2908ae3dcd51082cfee8f583429d064736f6c634300060a0033\",\"balance\":\"0x0\"}},\"number\":\"0x0\",\"gasUsed\":\"0x0\",\"parentHash\":\"0x0000000000000000000000000000000000000000000000000000000000000000\"}"

	apricotRulesPhase0 = params.Rules{}
	apricotRulesPhase1 = params.Rules{IsApricotPhase1: true}
	apricotRulesPhase2 = params.Rules{IsApricotPhase1: true, IsApricotPhase2: true}
)

func init() {
	var b []byte
	factory := crypto.FactorySECP256K1R{}

	for _, key := range []string{
		"24jUJ9vZexUM6expyMcT48LBx27k1m7xpraoV62oSQAHdziao5",
		"2MMvUMsxx6zsHSNXJdFD8yc5XkancvwyKPwpw4xUK3TCGDuNBY",
		"cxb7KpGWhDMALTjNNSJ7UQkkomPesyWAPUaWRGdyeBNzR6f35",
	} {
		b, _ = formatting.Decode(formatting.CB58, key)
		pk, _ := factory.ToPrivateKey(b)
		secpKey := pk.(*crypto.PrivateKeySECP256K1R)
		testKeys = append(testKeys, secpKey)
		testEthAddrs = append(testEthAddrs, GetEthAddress(secpKey))
		testShortIDAddrs = append(testShortIDAddrs, pk.PublicKey().Address())
	}
}

// BuildGenesisTest returns the genesis bytes for Coreth VM to be used in testing
func BuildGenesisTest(t *testing.T, genesisJSON string) []byte {
	ss := StaticService{}

	genesis := &core.Genesis{}
	if err := json.Unmarshal([]byte(genesisJSON), genesis); err != nil {
		t.Fatalf("Problem unmarshaling genesis JSON: %s", err)
	}
	genesisReply, err := ss.BuildGenesis(nil, genesis)
	if err != nil {
		t.Fatalf("Failed to create test genesis")
	}
	genesisBytes, err := formatting.Decode(genesisReply.Encoding, genesisReply.Bytes)
	if err != nil {
		t.Fatalf("Failed to decode genesis bytes: %s", err)
	}
	return genesisBytes
}

func NewContext() *snow.Context {
	ctx := snow.DefaultContextTest()
	ctx.NetworkID = testNetworkID
	ctx.ChainID = testCChainID
	ctx.AVAXAssetID = testAvaxAssetID
	ctx.XChainID = ids.Empty.Prefix(0)
	aliaser := ctx.BCLookup.(*ids.Aliaser)
	_ = aliaser.Alias(testCChainID, "C")
	_ = aliaser.Alias(testCChainID, testCChainID.String())
	_ = aliaser.Alias(testXChainID, "X")
	_ = aliaser.Alias(testXChainID, testXChainID.String())

	// SNLookup might be required here???
	return ctx
}

func setupGenesis(t *testing.T, genesisJSON string) (*VM, *snow.Context, manager.Manager, []byte, chan engCommon.Message, *atomic.Memory) {
	genesisBytes := BuildGenesisTest(t, genesisJSON)
	ctx := NewContext()

	baseDBManager := manager.NewMemDB(version.NewDefaultVersion(1, 4, 5))

	m := &atomic.Memory{}
	m.Initialize(logging.NoLog{}, prefixdb.New([]byte{0}, baseDBManager.Current().Database))
	ctx.SharedMemory = m.NewSharedMemory(ctx.ChainID)

	// NB: this lock is intentionally left locked when this function returns.
	// The caller of this function is responsible for unlocking.
	ctx.Lock.Lock()

	userKeystore := keystore.New(logging.NoLog{}, manager.NewMemDB(version.NewDefaultVersion(1, 4, 5)))
	if err := userKeystore.CreateUser(username, password); err != nil {
		t.Fatal(err)
	}
	ctx.Keystore = userKeystore.NewBlockchainKeyStore(ctx.ChainID)

	issuer := make(chan engCommon.Message, 1)
	vm := &VM{}
	prefixedDBManager := baseDBManager.NewPrefixDBManager([]byte{1})
	return vm, ctx, prefixedDBManager, genesisBytes, issuer, m
}

// GenesisVM creates a VM instance with the genesis test bytes and returns
// the channel use to send messages to the engine, the vm, and atomic memory
func GenesisVM(t *testing.T, finishBootstrapping bool, genesisJSON string, configJSON string, upgradeJSON string) (chan engCommon.Message, *VM, manager.Manager, *atomic.Memory) {
	vm, ctx, dbManager, genesisBytes, issuer, m := setupGenesis(t, genesisJSON)
	if err := vm.Initialize(
		ctx,
		dbManager,
		genesisBytes,
		[]byte(upgradeJSON),
		[]byte(configJSON),
		issuer,
		[]*engCommon.Fx{},
	); err != nil {
		t.Fatal(err)
	}

	if finishBootstrapping {
		assert.NoError(t, vm.Bootstrapping())
		assert.NoError(t, vm.Bootstrapped())
	}

	return issuer, vm, dbManager, m
}

func TestVMConfig(t *testing.T) {
	txFeeCap := float64(11)
	netApiEnabled := true
	configJSON := fmt.Sprintf("{\"rpc-tx-fee-cap\": %g,\"net-api-enabled\": %t}", txFeeCap, netApiEnabled)
	_, vm, _, _ := GenesisVM(t, false, genesisJSONApricotPhase0, configJSON, "")
	assert.Equal(t, vm.config.RPCTxFeeCap, txFeeCap, "Tx Fee Cap should be set")
	assert.Equal(t, vm.config.NetAPIEnabled, netApiEnabled, "Net API Enabled should be set")
	assert.NoError(t, vm.Shutdown())
}

func TestVMConfigDefaults(t *testing.T) {
	txFeeCap := float64(11)
	netApiEnabled := true
	configJSON := fmt.Sprintf("{\"rpc-tx-fee-cap\": %g,\"net-api-enabled\": %t}", txFeeCap, netApiEnabled)
	_, vm, _, _ := GenesisVM(t, false, genesisJSONApricotPhase0, configJSON, "")

	var vmConfig Config
	vmConfig.SetDefaults()
	vmConfig.RPCTxFeeCap = txFeeCap
	vmConfig.NetAPIEnabled = netApiEnabled
	assert.Equal(t, vmConfig, vm.config, "VM Config should match default with overrides")
	assert.NoError(t, vm.Shutdown())
}

func TestVMNilConfig(t *testing.T) {
	_, vm, _, _ := GenesisVM(t, false, genesisJSONApricotPhase0, "", "")

	// VM Config should match defaults if no config is passed in
	var vmConfig Config
	vmConfig.SetDefaults()
	assert.Equal(t, vmConfig, vm.config, "VM Config should match default config")
	assert.NoError(t, vm.Shutdown())
}

func TestVMContinuosProfiler(t *testing.T) {
	profilerDir := t.TempDir()
	profilerFrequency := 500 * time.Millisecond
	configJSON := fmt.Sprintf("{\"continuous-profiler-dir\": %q,\"continuous-profiler-frequency\": \"500ms\"}", profilerDir)
	_, vm, _, _ := GenesisVM(t, false, genesisJSONApricotPhase0, configJSON, "")
	assert.Equal(t, vm.config.ContinuousProfilerDir, profilerDir, "profiler dir should be set")
	assert.Equal(t, vm.config.ContinuousProfilerFrequency.Duration, profilerFrequency, "profiler frequency should be set")

	// Sleep for twice the frequency of the profiler to give it time
	// to generate the first profile.
	time.Sleep(2 * time.Second)
	assert.NoError(t, vm.Shutdown())

	// Check that the first profile was generated
	expectedFileName := filepath.Join(profilerDir, "cpu.profile.1")
	_, err := os.Stat(expectedFileName)
	assert.NoError(t, err, "Expected continuous profiler to generate the first CPU profile at %s", expectedFileName)
}

func TestVMGenesis(t *testing.T) {
	genesisTests := []struct {
		name             string
		genesis          string
		expectedGasPrice *big.Int
	}{
		{
			name:             "Apricot Phase 0",
			genesis:          genesisJSONApricotPhase0,
			expectedGasPrice: big.NewInt(params.LaunchMinGasPrice),
		},
		{
			name:             "Apricot Phase 1",
			genesis:          genesisJSONApricotPhase1,
			expectedGasPrice: big.NewInt(params.ApricotPhase1MinGasPrice),
		},
		{
			name:             "Apricot Phase 2",
			genesis:          genesisJSONApricotPhase2,
			expectedGasPrice: big.NewInt(params.ApricotPhase1MinGasPrice),
		},
		{
			name:             "Apricot Phase 3",
			genesis:          genesisJSONApricotPhase3,
			expectedGasPrice: big.NewInt(0),
		},
	}
	for _, test := range genesisTests {
		t.Run(test.name, func(t *testing.T) {
			_, vm, _, _ := GenesisVM(t, true, test.genesis, "", "")

			if gasPrice := vm.chain.GetTxPool().GasPrice(); gasPrice.Cmp(test.expectedGasPrice) != 0 {
				t.Fatalf("Expected pool gas price to be %d but found %d", test.expectedGasPrice, gasPrice)
			}
			defer func() {
				shutdownChan := make(chan error, 1)
				shutdownFunc := func() {
					err := vm.Shutdown()
					shutdownChan <- err
				}

				go shutdownFunc()
				shutdownTimeout := 50 * time.Millisecond
				ticker := time.NewTicker(shutdownTimeout)
				select {
				case <-ticker.C:
					t.Fatalf("VM shutdown took longer than timeout: %v", shutdownTimeout)
				case err := <-shutdownChan:
					if err != nil {
						t.Fatalf("Shutdown errored: %s", err)
					}
				}
			}()

			lastAcceptedID, err := vm.LastAccepted()
			if err != nil {
				t.Fatal(err)
			}

			if lastAcceptedID != ids.ID(vm.genesisHash) {
				t.Fatal("Expected last accepted block to match the genesis block hash")
			}

			genesisBlk, err := vm.GetBlock(lastAcceptedID)
			if err != nil {
				t.Fatalf("Failed to get genesis block due to %s", err)
			}

			if height := genesisBlk.Height(); height != 0 {
				t.Fatalf("Expected height of geneiss block to be 0, found: %d", height)
			}

			if _, err := vm.ParseBlock(genesisBlk.Bytes()); err != nil {
				t.Fatalf("Failed to parse genesis block due to %s", err)
			}

			genesisStatus := genesisBlk.Status()
			if genesisStatus != choices.Accepted {
				t.Fatalf("expected genesis status to be %s but was %s", choices.Accepted, genesisStatus)
			}
		})
	}
}

// Simple test to ensure we can issue an import transaction followed by an export transaction
// and they will be indexed correctly when accepted.
func TestIssueAtomicTxs(t *testing.T) {
	issuer, vm, _, sharedMemory := GenesisVM(t, true, genesisJSONApricotPhase2, "", "")

	defer func() {
		if err := vm.Shutdown(); err != nil {
			t.Fatal(err)
		}
	}()

	importAmount := uint64(50000000)
	utxoID := avax.UTXOID{
		TxID: ids.ID{
			0x0f, 0x2f, 0x4f, 0x6f, 0x8e, 0xae, 0xce, 0xee,
			0x0d, 0x2d, 0x4d, 0x6d, 0x8c, 0xac, 0xcc, 0xec,
			0x0b, 0x2b, 0x4b, 0x6b, 0x8a, 0xaa, 0xca, 0xea,
			0x09, 0x29, 0x49, 0x69, 0x88, 0xa8, 0xc8, 0xe8,
		},
	}

	utxo := &avax.UTXO{
		UTXOID: utxoID,
		Asset:  avax.Asset{ID: vm.ctx.AVAXAssetID},
		Out: &secp256k1fx.TransferOutput{
			Amt: importAmount,
			OutputOwners: secp256k1fx.OutputOwners{
				Threshold: 1,
				Addrs:     []ids.ShortID{testKeys[0].PublicKey().Address()},
			},
		},
	}
	utxoBytes, err := vm.codec.Marshal(codecVersion, utxo)
	if err != nil {
		t.Fatal(err)
	}

	xChainSharedMemory := sharedMemory.NewSharedMemory(vm.ctx.XChainID)
	inputID := utxo.InputID()
	if err := xChainSharedMemory.Apply(map[ids.ID]*atomic.Requests{vm.ctx.ChainID: {PutRequests: []*atomic.Element{{
		Key:   inputID[:],
		Value: utxoBytes,
		Traits: [][]byte{
			testKeys[0].PublicKey().Address().Bytes(),
		},
	}}}}); err != nil {
		t.Fatal(err)
	}

	importTx, err := vm.newImportTx(vm.ctx.XChainID, testEthAddrs[0], []*crypto.PrivateKeySECP256K1R{testKeys[0]})
	if err != nil {
		t.Fatal(err)
	}

	if err := vm.issueTx(importTx); err != nil {
		t.Fatal(err)
	}

	<-issuer

	blk, err := vm.BuildBlock()
	if err != nil {
		t.Fatal(err)
	}

	if err := blk.Verify(); err != nil {
		t.Fatal(err)
	}

	if status := blk.Status(); status != choices.Processing {
		t.Fatalf("Expected status of built block to be %s, but found %s", choices.Processing, status)
	}

	if err := vm.SetPreference(blk.ID()); err != nil {
		t.Fatal(err)
	}

	if err := blk.Accept(); err != nil {
		t.Fatal(err)
	}

	if status := blk.Status(); status != choices.Accepted {
		t.Fatalf("Expected status of accepted block to be %s, but found %s", choices.Accepted, status)
	}

	if lastAcceptedID, err := vm.LastAccepted(); err != nil {
		t.Fatal(err)
	} else if lastAcceptedID != blk.ID() {
		t.Fatalf("Expected last accepted blockID to be the accepted block: %s, but found %s", blk.ID(), lastAcceptedID)
	}

	exportTx, err := vm.newExportTx(vm.ctx.AVAXAssetID, importAmount-(2*params.AvalancheAtomicTxFee), vm.ctx.XChainID, testShortIDAddrs[0], []*crypto.PrivateKeySECP256K1R{testKeys[0]})
	if err != nil {
		t.Fatal(err)
	}

	if err := vm.issueTx(exportTx); err != nil {
		t.Fatal(err)
	}

	<-issuer

	blk2, err := vm.BuildBlock()
	if err != nil {
		t.Fatal(err)
	}

	if err := blk2.Verify(); err != nil {
		t.Fatal(err)
	}

	if status := blk2.Status(); status != choices.Processing {
		t.Fatalf("Expected status of built block to be %s, but found %s", choices.Processing, status)
	}

	if err := blk2.Accept(); err != nil {
		t.Fatal(err)
	}

	if status := blk2.Status(); status != choices.Accepted {
		t.Fatalf("Expected status of accepted block to be %s, but found %s", choices.Accepted, status)
	}

	if lastAcceptedID, err := vm.LastAccepted(); err != nil {
		t.Fatal(err)
	} else if lastAcceptedID != blk2.ID() {
		t.Fatalf("Expected last accepted blockID to be the accepted block: %s, but found %s", blk2.ID(), lastAcceptedID)
	}

	// Check that both atomic transactions were indexed as expected.
	indexedImportTx, status, height, err := vm.getAtomicTx(importTx.ID())
	assert.NoError(t, err)
	assert.Equal(t, Accepted, status)
	assert.Equal(t, uint64(1), height, "expected height of indexed import tx to be 1")
	assert.Equal(t, indexedImportTx.ID(), importTx.ID(), "expected ID of indexed import tx to match original txID")

	indexedExportTx, status, height, err := vm.getAtomicTx(exportTx.ID())
	assert.NoError(t, err)
	assert.Equal(t, Accepted, status)
	assert.Equal(t, uint64(2), height, "expected height of indexed export tx to be 2")
	assert.Equal(t, indexedExportTx.ID(), exportTx.ID(), "expected ID of indexed import tx to match original txID")
}

func TestBuildEthTxBlock(t *testing.T) {
	issuer, vm, dbManager, sharedMemory := GenesisVM(t, true, genesisJSONApricotPhase2, "{\"pruning-enabled\":true}", "")

	defer func() {
		if err := vm.Shutdown(); err != nil {
			t.Fatal(err)
		}
	}()

	newTxPoolHeadChan := make(chan core.NewTxPoolReorgEvent, 1)
	vm.chain.GetTxPool().SubscribeNewReorgEvent(newTxPoolHeadChan)

	key, err := accountKeystore.NewKey(rand.Reader)
	if err != nil {
		t.Fatal(err)
	}

	importAmount := uint64(20000000)
	utxoID := avax.UTXOID{
		TxID: ids.ID{
			0x0f, 0x2f, 0x4f, 0x6f, 0x8e, 0xae, 0xce, 0xee,
			0x0d, 0x2d, 0x4d, 0x6d, 0x8c, 0xac, 0xcc, 0xec,
			0x0b, 0x2b, 0x4b, 0x6b, 0x8a, 0xaa, 0xca, 0xea,
			0x09, 0x29, 0x49, 0x69, 0x88, 0xa8, 0xc8, 0xe8,
		},
	}

	utxo := &avax.UTXO{
		UTXOID: utxoID,
		Asset:  avax.Asset{ID: vm.ctx.AVAXAssetID},
		Out: &secp256k1fx.TransferOutput{
			Amt: importAmount,
			OutputOwners: secp256k1fx.OutputOwners{
				Threshold: 1,
				Addrs:     []ids.ShortID{testKeys[0].PublicKey().Address()},
			},
		},
	}
	utxoBytes, err := vm.codec.Marshal(codecVersion, utxo)
	if err != nil {
		t.Fatal(err)
	}

	xChainSharedMemory := sharedMemory.NewSharedMemory(vm.ctx.XChainID)
	inputID := utxo.InputID()
	if err := xChainSharedMemory.Apply(map[ids.ID]*atomic.Requests{vm.ctx.ChainID: {PutRequests: []*atomic.Element{{
		Key:   inputID[:],
		Value: utxoBytes,
		Traits: [][]byte{
			testKeys[0].PublicKey().Address().Bytes(),
		},
	}}}}); err != nil {
		t.Fatal(err)
	}

	importTx, err := vm.newImportTx(vm.ctx.XChainID, key.Address, []*crypto.PrivateKeySECP256K1R{testKeys[0]})
	if err != nil {
		t.Fatal(err)
	}

	if err := vm.issueTx(importTx); err != nil {
		t.Fatal(err)
	}

	<-issuer

	blk1, err := vm.BuildBlock()
	if err != nil {
		t.Fatal(err)
	}

	if err := blk1.Verify(); err != nil {
		t.Fatal(err)
	}

	if status := blk1.Status(); status != choices.Processing {
		t.Fatalf("Expected status of built block to be %s, but found %s", choices.Processing, status)
	}

	if err := vm.SetPreference(blk1.ID()); err != nil {
		t.Fatal(err)
	}

	if err := blk1.Accept(); err != nil {
		t.Fatal(err)
	}

	newHead := <-newTxPoolHeadChan
	if newHead.Head.Hash() != common.Hash(blk1.ID()) {
		t.Fatalf("Expected new block to match")
	}

	txs := make([]*types.Transaction, 10)
	for i := 0; i < 10; i++ {
		tx := types.NewTransaction(uint64(i), key.Address, big.NewInt(10), 21000, big.NewInt(params.LaunchMinGasPrice), nil)
		signedTx, err := types.SignTx(tx, types.NewEIP155Signer(vm.chainID), key.PrivateKey)
		if err != nil {
			t.Fatal(err)
		}
		txs[i] = signedTx
	}
	errs := vm.chain.AddRemoteTxs(txs)
	for i, err := range errs {
		if err != nil {
			t.Fatalf("Failed to add tx at index %d: %s", i, err)
		}
	}

	<-issuer

	blk2, err := vm.BuildBlock()
	if err != nil {
		t.Fatal(err)
	}

	if err := blk2.Verify(); err != nil {
		t.Fatal(err)
	}

	if status := blk2.Status(); status != choices.Processing {
		t.Fatalf("Expected status of built block to be %s, but found %s", choices.Processing, status)
	}

	if err := blk2.Accept(); err != nil {
		t.Fatal(err)
	}

	newHead = <-newTxPoolHeadChan
	if newHead.Head.Hash() != common.Hash(blk2.ID()) {
		t.Fatalf("Expected new block to match")
	}

	if status := blk2.Status(); status != choices.Accepted {
		t.Fatalf("Expected status of accepted block to be %s, but found %s", choices.Accepted, status)
	}

	lastAcceptedID, err := vm.LastAccepted()
	if err != nil {
		t.Fatal(err)
	}
	if lastAcceptedID != blk2.ID() {
		t.Fatalf("Expected last accepted blockID to be the accepted block: %s, but found %s", blk2.ID(), lastAcceptedID)
	}

	ethBlk1 := blk1.(*chain.BlockWrapper).Block.(*Block).ethBlock
	if ethBlk1Root := ethBlk1.Root(); !vm.chain.BlockChain().HasState(ethBlk1Root) {
		t.Fatalf("Expected blk1 state root to not yet be pruned after blk2 was accepted because of tip buffer")
	}

	// Clear the cache and ensure that GetBlock returns internal blocks with the correct status
	vm.State.Flush()
	blk2Refreshed, err := vm.GetBlockInternal(blk2.ID())
	if err != nil {
		t.Fatal(err)
	}
	if status := blk2Refreshed.Status(); status != choices.Accepted {
		t.Fatalf("Expected refreshed blk2 to be Accepted, but found status: %s", status)
	}

<<<<<<< HEAD
	blk1Refreshed, err := blk2Refreshed.(*Block).parentBlock()
=======
	blk1RefreshedID := blk2Refreshed.Parent()
	blk1Refreshed, err := vm.GetBlockInternal(blk1RefreshedID)
>>>>>>> 74aba90c
	if err != nil {
		t.Fatal(err)
	}
	if status := blk1Refreshed.Status(); status != choices.Accepted {
		t.Fatalf("Expected refreshed blk1 to be Accepted, but found status: %s", status)
	}

	if blk1Refreshed.ID() != blk1.ID() {
		t.Fatalf("Found unexpected blkID for parent of blk2")
	}

	restartedVM := &VM{}
	if err := restartedVM.Initialize(
		NewContext(),
		dbManager,
		[]byte(genesisJSONApricotPhase2),
		[]byte(""),
		[]byte("{\"pruning-enabled\":true}"),
		issuer,
		[]*engCommon.Fx{},
	); err != nil {
		t.Fatal(err)
	}

	// State root should not have been committed and discarded on restart
	if ethBlk1Root := ethBlk1.Root(); restartedVM.chain.BlockChain().HasState(ethBlk1Root) {
		t.Fatalf("Expected blk1 state root to be pruned after blk2 was accepted on top of it in pruning mode")
	}

	// State root should be committed when accepted tip on shutdown
	ethBlk2 := blk2.(*chain.BlockWrapper).Block.(*Block).ethBlock
	if ethBlk2Root := ethBlk2.Root(); !restartedVM.chain.BlockChain().HasState(ethBlk2Root) {
		t.Fatalf("Expected blk2 state root to not be pruned after shutdown (last accepted tip should be committed)")
	}
}

func TestConflictingImportTxs(t *testing.T) {
	issuer, vm, _, sharedMemory := GenesisVM(t, true, genesisJSONApricotPhase0, "", "")

	defer func() {
		if err := vm.Shutdown(); err != nil {
			t.Fatal(err)
		}
	}()

	conflictKey, err := accountKeystore.NewKey(rand.Reader)
	if err != nil {
		t.Fatal(err)
	}

	xChainSharedMemory := sharedMemory.NewSharedMemory(vm.ctx.XChainID)
	importTxs := make([]*Tx, 0, 3)
	conflictTxs := make([]*Tx, 0, 3)
	for i, key := range testKeys {
		importAmount := uint64(10000000)
		utxoID := avax.UTXOID{
			TxID: ids.ID{byte(i)},
		}

		utxo := &avax.UTXO{
			UTXOID: utxoID,
			Asset:  avax.Asset{ID: vm.ctx.AVAXAssetID},
			Out: &secp256k1fx.TransferOutput{
				Amt: importAmount,
				OutputOwners: secp256k1fx.OutputOwners{
					Threshold: 1,
					Addrs:     []ids.ShortID{key.PublicKey().Address()},
				},
			},
		}
		utxoBytes, err := vm.codec.Marshal(codecVersion, utxo)
		if err != nil {
			t.Fatal(err)
		}

		inputID := utxo.InputID()
		if err := xChainSharedMemory.Apply(map[ids.ID]*atomic.Requests{vm.ctx.ChainID: {PutRequests: []*atomic.Element{{
			Key:   inputID[:],
			Value: utxoBytes,
			Traits: [][]byte{
				key.PublicKey().Address().Bytes(),
			},
		}}}}); err != nil {
			t.Fatal(err)
		}

		importTx, err := vm.newImportTx(vm.ctx.XChainID, testEthAddrs[i], []*crypto.PrivateKeySECP256K1R{key})
		if err != nil {
			t.Fatal(err)
		}
		importTxs = append(importTxs, importTx)

		conflictTx, err := vm.newImportTx(vm.ctx.XChainID, conflictKey.Address, []*crypto.PrivateKeySECP256K1R{key})
		if err != nil {
			t.Fatal(err)
		}
		conflictTxs = append(conflictTxs, conflictTx)
	}

	expectedParentBlkID, err := vm.LastAccepted()
	if err != nil {
		t.Fatal(err)
	}
	for i, tx := range importTxs {
		if err := vm.issueTx(tx); err != nil {
			t.Fatal(err)
		}

		<-issuer

		blk, err := vm.BuildBlock()
		if err != nil {
			t.Fatal(err)
		}

		if err := blk.Verify(); err != nil {
			t.Fatal(err)
		}

		if status := blk.Status(); status != choices.Processing {
			t.Fatalf("Expected status of built block %d to be %s, but found %s", i, choices.Processing, status)
		}

		if parentID := blk.Parent(); parentID != expectedParentBlkID {
			t.Fatalf("Expected parent to have blockID %s, but found %s", expectedParentBlkID, parentID)
		}

		expectedParentBlkID = blk.ID()
		if err := vm.SetPreference(blk.ID()); err != nil {
			t.Fatal(err)
		}
	}

	for i, tx := range conflictTxs {
		if err := vm.issueTx(tx); err == nil {
			t.Fatal("Expected issueTx to fail due to conflicting transaction")
		}
		// Force issue transaction directly to the mempool
		if err := vm.mempool.AddTx(tx); err != nil {
			t.Fatal(err)
		}
		<-issuer

		_, err := vm.BuildBlock()
		// The new block is verified in BuildBlock, so
		// BuildBlock should fail due to an attempt to
		// double spend an atomic UTXO.
		if err == nil {
			t.Fatalf("Block verification should have failed in BuildBlock %d due to double spending atomic UTXO", i)
		}
	}
}

// Regression test to ensure that after accepting block A
// then calling SetPreference on block B (when it becomes preferred)
// and the head of a longer chain (block D) does not corrupt the
// canonical chain.
//  A
// / \
// B  C
//    |
//    D
func TestSetPreferenceRace(t *testing.T) {
	// Create two VMs which will agree on block A and then
	// build the two distinct preferred chains above
	issuer1, vm1, _, sharedMemory1 := GenesisVM(t, true, genesisJSONApricotPhase0, "", "")
	issuer2, vm2, _, sharedMemory2 := GenesisVM(t, true, genesisJSONApricotPhase0, "", "")

	defer func() {
		if err := vm1.Shutdown(); err != nil {
			t.Fatal(err)
		}

		if err := vm2.Shutdown(); err != nil {
			t.Fatal(err)
		}
	}()

	newTxPoolHeadChan1 := make(chan core.NewTxPoolReorgEvent, 1)
	vm1.chain.GetTxPool().SubscribeNewReorgEvent(newTxPoolHeadChan1)
	newTxPoolHeadChan2 := make(chan core.NewTxPoolReorgEvent, 1)
	vm2.chain.GetTxPool().SubscribeNewReorgEvent(newTxPoolHeadChan2)

	key, err := accountKeystore.NewKey(rand.Reader)
	if err != nil {
		t.Fatal(err)
	}

	// Import 1 AVAX
	importAmount := uint64(1000000000)
	utxoID := avax.UTXOID{
		TxID: ids.ID{
			0x0f, 0x2f, 0x4f, 0x6f, 0x8e, 0xae, 0xce, 0xee,
			0x0d, 0x2d, 0x4d, 0x6d, 0x8c, 0xac, 0xcc, 0xec,
			0x0b, 0x2b, 0x4b, 0x6b, 0x8a, 0xaa, 0xca, 0xea,
			0x09, 0x29, 0x49, 0x69, 0x88, 0xa8, 0xc8, 0xe8,
		},
	}

	utxo := &avax.UTXO{
		UTXOID: utxoID,
		Asset:  avax.Asset{ID: vm1.ctx.AVAXAssetID},
		Out: &secp256k1fx.TransferOutput{
			Amt: importAmount,
			OutputOwners: secp256k1fx.OutputOwners{
				Threshold: 1,
				Addrs:     []ids.ShortID{testKeys[0].PublicKey().Address()},
			},
		},
	}
	utxoBytes, err := vm1.codec.Marshal(codecVersion, utxo)
	if err != nil {
		t.Fatal(err)
	}

	xChainSharedMemory1 := sharedMemory1.NewSharedMemory(vm1.ctx.XChainID)
	xChainSharedMemory2 := sharedMemory2.NewSharedMemory(vm2.ctx.XChainID)
	inputID := utxo.InputID()
	if err := xChainSharedMemory1.Apply(map[ids.ID]*atomic.Requests{vm1.ctx.ChainID: {PutRequests: []*atomic.Element{{
		Key:   inputID[:],
		Value: utxoBytes,
		Traits: [][]byte{
			testKeys[0].PublicKey().Address().Bytes(),
		},
	}}}}); err != nil {
		t.Fatal(err)
	}
	if err := xChainSharedMemory2.Apply(map[ids.ID]*atomic.Requests{vm2.ctx.ChainID: {PutRequests: []*atomic.Element{{
		Key:   inputID[:],
		Value: utxoBytes,
		Traits: [][]byte{
			testKeys[0].PublicKey().Address().Bytes(),
		},
	}}}}); err != nil {
		t.Fatal(err)
	}

	importTx, err := vm1.newImportTx(vm1.ctx.XChainID, key.Address, []*crypto.PrivateKeySECP256K1R{testKeys[0]})
	if err != nil {
		t.Fatal(err)
	}

	if err := vm1.issueTx(importTx); err != nil {
		t.Fatal(err)
	}

	<-issuer1

	vm1BlkA, err := vm1.BuildBlock()
	if err != nil {
		t.Fatalf("Failed to build block with import transaction: %s", err)
	}

	if err := vm1BlkA.Verify(); err != nil {
		t.Fatalf("Block failed verification on VM1: %s", err)
	}

	if status := vm1BlkA.Status(); status != choices.Processing {
		t.Fatalf("Expected status of built block to be %s, but found %s", choices.Processing, status)
	}

	if err := vm1.SetPreference(vm1BlkA.ID()); err != nil {
		t.Fatal(err)
	}

	vm2BlkA, err := vm2.ParseBlock(vm1BlkA.Bytes())
	if err != nil {
		t.Fatalf("Unexpected error parsing block from vm2: %s", err)
	}
	if err := vm2BlkA.Verify(); err != nil {
		t.Fatalf("Block failed verification on VM2: %s", err)
	}
	if status := vm2BlkA.Status(); status != choices.Processing {
		t.Fatalf("Expected status of block on VM2 to be %s, but found %s", choices.Processing, status)
	}
	if err := vm2.SetPreference(vm2BlkA.ID()); err != nil {
		t.Fatal(err)
	}

	if err := vm1BlkA.Accept(); err != nil {
		t.Fatalf("VM1 failed to accept block: %s", err)
	}
	if err := vm2BlkA.Accept(); err != nil {
		t.Fatalf("VM2 failed to accept block: %s", err)
	}

	newHead := <-newTxPoolHeadChan1
	if newHead.Head.Hash() != common.Hash(vm1BlkA.ID()) {
		t.Fatalf("Expected new block to match")
	}
	newHead = <-newTxPoolHeadChan2
	if newHead.Head.Hash() != common.Hash(vm2BlkA.ID()) {
		t.Fatalf("Expected new block to match")
	}

	// Create list of 10 successive transactions to build block A on vm1
	// and to be split into two separate blocks on VM2
	txs := make([]*types.Transaction, 10)
	for i := 0; i < 10; i++ {
		tx := types.NewTransaction(uint64(i), key.Address, big.NewInt(10), 21000, big.NewInt(params.LaunchMinGasPrice), nil)
		signedTx, err := types.SignTx(tx, types.NewEIP155Signer(vm1.chainID), key.PrivateKey)
		if err != nil {
			t.Fatal(err)
		}
		txs[i] = signedTx
	}

	var errs []error

	// Add the remote transactions, build the block, and set VM1's preference for block A
	errs = vm1.chain.AddRemoteTxs(txs)
	for i, err := range errs {
		if err != nil {
			t.Fatalf("Failed to add transaction to VM1 at index %d: %s", i, err)
		}
	}

	<-issuer1

	vm1BlkB, err := vm1.BuildBlock()
	if err != nil {
		t.Fatal(err)
	}

	if err := vm1BlkB.Verify(); err != nil {
		t.Fatal(err)
	}

	if status := vm1BlkB.Status(); status != choices.Processing {
		t.Fatalf("Expected status of built block to be %s, but found %s", choices.Processing, status)
	}

	if err := vm1.SetPreference(vm1BlkB.ID()); err != nil {
		t.Fatal(err)
	}

	// Split the transactions over two blocks, and set VM2's preference to them in sequence
	// after building each block
	// Block C
	errs = vm2.chain.AddRemoteTxs(txs[0:5])
	for i, err := range errs {
		if err != nil {
			t.Fatalf("Failed to add transaction to VM2 at index %d: %s", i, err)
		}
	}

	<-issuer2
	vm2BlkC, err := vm2.BuildBlock()
	if err != nil {
		t.Fatalf("Failed to build BlkC on VM2: %s", err)
	}

	if err := vm2BlkC.Verify(); err != nil {
		t.Fatalf("BlkC failed verification on VM2: %s", err)
	}

	if status := vm2BlkC.Status(); status != choices.Processing {
		t.Fatalf("Expected status of built block C to be %s, but found %s", choices.Processing, status)
	}

	if err := vm2.SetPreference(vm2BlkC.ID()); err != nil {
		t.Fatal(err)
	}

	newHead = <-newTxPoolHeadChan2
	if newHead.Head.Hash() != common.Hash(vm2BlkC.ID()) {
		t.Fatalf("Expected new block to match")
	}

	// Block D
	errs = vm2.chain.AddRemoteTxs(txs[5:10])
	for i, err := range errs {
		if err != nil {
			t.Fatalf("Failed to add transaction to VM2 at index %d: %s", i, err)
		}
	}

	<-issuer2
	vm2BlkD, err := vm2.BuildBlock()
	if err != nil {
		t.Fatalf("Failed to build BlkD on VM2: %s", err)
	}

	if err := vm2BlkD.Verify(); err != nil {
		t.Fatalf("BlkD failed verification on VM2: %s", err)
	}

	if status := vm2BlkD.Status(); status != choices.Processing {
		t.Fatalf("Expected status of built block D to be %s, but found %s", choices.Processing, status)
	}

	if err := vm2.SetPreference(vm2BlkD.ID()); err != nil {
		t.Fatal(err)
	}

	// VM1 receives blkC and blkD from VM1
	// and happens to call SetPreference on blkD without ever calling SetPreference
	// on blkC
	// Here we parse them in reverse order to simulate receiving a chain from the tip
	// back to the last accepted block as would typically be the case in the consensus
	// engine
	vm1BlkD, err := vm1.ParseBlock(vm2BlkD.Bytes())
	if err != nil {
		t.Fatalf("VM1 errored parsing blkD: %s", err)
	}
	vm1BlkC, err := vm1.ParseBlock(vm2BlkC.Bytes())
	if err != nil {
		t.Fatalf("VM1 errored parsing blkC: %s", err)
	}

	// The blocks must be verified in order. This invariant is maintained
	// in the consensus engine.
	if err := vm1BlkC.Verify(); err != nil {
		t.Fatalf("VM1 BlkC failed verification: %s", err)
	}
	if err := vm1BlkD.Verify(); err != nil {
		t.Fatalf("VM1 BlkD failed verification: %s", err)
	}

	// Set VM1's preference to blockD, skipping blockC
	if err := vm1.SetPreference(vm1BlkD.ID()); err != nil {
		t.Fatal(err)
	}

	// Accept the longer chain on both VMs and ensure there are no errors
	// VM1 Accepts the blocks in order
	if err := vm1BlkC.Accept(); err != nil {
		t.Fatalf("VM1 BlkC failed on accept: %s", err)
	}
	if err := vm1BlkD.Accept(); err != nil {
		t.Fatalf("VM1 BlkC failed on accept: %s", err)
	}

	// VM2 Accepts the blocks in order
	if err := vm2BlkC.Accept(); err != nil {
		t.Fatalf("VM2 BlkC failed on accept: %s", err)
	}
	if err := vm2BlkD.Accept(); err != nil {
		t.Fatalf("VM2 BlkC failed on accept: %s", err)
	}

	log.Info("Validating canonical chain")
	// Verify the Canonical Chain for Both VMs
	if err := vm2.chain.ValidateCanonicalChain(); err != nil {
		t.Fatalf("VM2 failed canonical chain verification due to: %s", err)
	}

	if err := vm1.chain.ValidateCanonicalChain(); err != nil {
		t.Fatalf("VM1 failed canonical chain verification due to: %s", err)
	}
}

func TestConflictingTransitiveAncestryWithGap(t *testing.T) {
	issuer, vm, _, atomicMemory := GenesisVM(t, true, genesisJSONApricotPhase0, "", "")

	defer func() {
		if err := vm.Shutdown(); err != nil {
			t.Fatal(err)
		}
	}()

	newTxPoolHeadChan := make(chan core.NewTxPoolReorgEvent, 1)
	vm.chain.GetTxPool().SubscribeNewReorgEvent(newTxPoolHeadChan)

	key, err := accountKeystore.NewKey(rand.Reader)
	if err != nil {
		t.Fatal(err)
	}

	key0 := testKeys[0]
	addr0 := key0.PublicKey().Address()

	key1 := testKeys[1]
	addr1 := key1.PublicKey().Address()

	importAmount := uint64(1000000000)

	utxo0ID := avax.UTXOID{}
	utxo1ID := avax.UTXOID{OutputIndex: 1}

	input0ID := utxo0ID.InputID()
	input1ID := utxo1ID.InputID()

	utxo0 := &avax.UTXO{
		UTXOID: utxo0ID,
		Asset:  avax.Asset{ID: vm.ctx.AVAXAssetID},
		Out: &secp256k1fx.TransferOutput{
			Amt: importAmount,
			OutputOwners: secp256k1fx.OutputOwners{
				Threshold: 1,
				Addrs:     []ids.ShortID{addr0},
			},
		},
	}
	utxo1 := &avax.UTXO{
		UTXOID: utxo1ID,
		Asset:  avax.Asset{ID: vm.ctx.AVAXAssetID},
		Out: &secp256k1fx.TransferOutput{
			Amt: importAmount,
			OutputOwners: secp256k1fx.OutputOwners{
				Threshold: 1,
				Addrs:     []ids.ShortID{addr1},
			},
		},
	}
	utxo0Bytes, err := vm.codec.Marshal(codecVersion, utxo0)
	if err != nil {
		t.Fatal(err)
	}
	utxo1Bytes, err := vm.codec.Marshal(codecVersion, utxo1)
	if err != nil {
		t.Fatal(err)
	}

	xChainSharedMemory := atomicMemory.NewSharedMemory(vm.ctx.XChainID)
	if err := xChainSharedMemory.Apply(map[ids.ID]*atomic.Requests{vm.ctx.ChainID: {PutRequests: []*atomic.Element{
		{
			Key:   input0ID[:],
			Value: utxo0Bytes,
			Traits: [][]byte{
				addr0.Bytes(),
			},
		},
		{
			Key:   input1ID[:],
			Value: utxo1Bytes,
			Traits: [][]byte{
				addr1.Bytes(),
			},
		},
	}}}); err != nil {
		t.Fatal(err)
	}

	importTx0A, err := vm.newImportTx(vm.ctx.XChainID, key.Address, []*crypto.PrivateKeySECP256K1R{key0})
	if err != nil {
		t.Fatal(err)
	}
	// Create a conflicting transaction
	importTx0B, err := vm.newImportTx(vm.ctx.XChainID, testEthAddrs[2], []*crypto.PrivateKeySECP256K1R{key0})
	if err != nil {
		t.Fatal(err)
	}

	if err := vm.issueTx(importTx0A); err != nil {
		t.Fatalf("Failed to issue importTx0A: %s", err)
	}

	<-issuer

	blk0, err := vm.BuildBlock()
	if err != nil {
		t.Fatalf("Failed to build block with import transaction: %s", err)
	}

	if err := blk0.Verify(); err != nil {
		t.Fatalf("Block failed verification: %s", err)
	}

	if err := vm.SetPreference(blk0.ID()); err != nil {
		t.Fatal(err)
	}

	newHead := <-newTxPoolHeadChan
	if newHead.Head.Hash() != common.Hash(blk0.ID()) {
		t.Fatalf("Expected new block to match")
	}

	tx := types.NewTransaction(0, key.Address, big.NewInt(10), 21000, big.NewInt(params.LaunchMinGasPrice), nil)
	signedTx, err := types.SignTx(tx, types.NewEIP155Signer(vm.chainID), key.PrivateKey)
	if err != nil {
		t.Fatal(err)
	}

	// Add the remote transactions, build the block, and set VM1's preference for block A
	errs := vm.chain.AddRemoteTxs([]*types.Transaction{signedTx})
	for i, err := range errs {
		if err != nil {
			t.Fatalf("Failed to add transaction to VM1 at index %d: %s", i, err)
		}
	}

	<-issuer

	blk1, err := vm.BuildBlock()
	if err != nil {
		t.Fatalf("Failed to build blk1: %s", err)
	}

	if err := blk1.Verify(); err != nil {
		t.Fatalf("blk1 failed verification due to %s", err)
	}

	if err := vm.SetPreference(blk1.ID()); err != nil {
		t.Fatal(err)
	}

	importTx1, err := vm.newImportTx(vm.ctx.XChainID, key.Address, []*crypto.PrivateKeySECP256K1R{key1})
	if err != nil {
		t.Fatalf("Failed to issue importTx1 due to: %s", err)
	}

	if err := vm.issueTx(importTx1); err != nil {
		t.Fatal(err)
	}

	<-issuer

	blk2, err := vm.BuildBlock()
	if err != nil {
		t.Fatalf("Failed to build block with import transaction: %s", err)
	}

	if err := blk2.Verify(); err != nil {
		t.Fatalf("Block failed verification: %s", err)
	}

	if err := vm.SetPreference(blk2.ID()); err != nil {
		t.Fatal(err)
	}

	if err := vm.issueTx(importTx0B); err == nil {
		t.Fatalf("Should not have been able to issue import tx with conflict")
	}
	// Force issue transaction directly into the mempool
	if err := vm.mempool.AddTx(importTx0B); err != nil {
		t.Fatal(err)
	}

	<-issuer

	_, err = vm.BuildBlock()
	if err == nil {
		t.Fatal("Shouldn't have been able to build an invalid block")
	}
}

func TestBonusBlocksTxs(t *testing.T) {
	issuer, vm, _, sharedMemory := GenesisVM(t, true, genesisJSONApricotPhase0, "", "")

	defer func() {
		if err := vm.Shutdown(); err != nil {
			t.Fatal(err)
		}
	}()

	importAmount := uint64(10000000)
	utxoID := avax.UTXOID{
		TxID: ids.ID{
			0x0f, 0x2f, 0x4f, 0x6f, 0x8e, 0xae, 0xce, 0xee,
			0x0d, 0x2d, 0x4d, 0x6d, 0x8c, 0xac, 0xcc, 0xec,
			0x0b, 0x2b, 0x4b, 0x6b, 0x8a, 0xaa, 0xca, 0xea,
			0x09, 0x29, 0x49, 0x69, 0x88, 0xa8, 0xc8, 0xe8,
		},
	}

	utxo := &avax.UTXO{
		UTXOID: utxoID,
		Asset:  avax.Asset{ID: vm.ctx.AVAXAssetID},
		Out: &secp256k1fx.TransferOutput{
			Amt: importAmount,
			OutputOwners: secp256k1fx.OutputOwners{
				Threshold: 1,
				Addrs:     []ids.ShortID{testKeys[0].PublicKey().Address()},
			},
		},
	}
	utxoBytes, err := vm.codec.Marshal(codecVersion, utxo)
	if err != nil {
		t.Fatal(err)
	}

	xChainSharedMemory := sharedMemory.NewSharedMemory(vm.ctx.XChainID)
	inputID := utxo.InputID()
	if err := xChainSharedMemory.Apply(map[ids.ID]*atomic.Requests{vm.ctx.ChainID: {PutRequests: []*atomic.Element{{
		Key:   inputID[:],
		Value: utxoBytes,
		Traits: [][]byte{
			testKeys[0].PublicKey().Address().Bytes(),
		},
	}}}}); err != nil {
		t.Fatal(err)
	}

	importTx, err := vm.newImportTx(vm.ctx.XChainID, testEthAddrs[0], []*crypto.PrivateKeySECP256K1R{testKeys[0]})
	if err != nil {
		t.Fatal(err)
	}

	if err := vm.issueTx(importTx); err != nil {
		t.Fatal(err)
	}

	<-issuer

	blk, err := vm.BuildBlock()
	if err != nil {
		t.Fatal(err)
	}

	bonusBlocks.Add(blk.ID())

	// Remove the UTXOs from shared memory, so that non-bonus blocks will fail verification
	if err := vm.ctx.SharedMemory.Apply(map[ids.ID]*atomic.Requests{vm.ctx.XChainID: {RemoveRequests: [][]byte{inputID[:]}}}); err != nil {
		t.Fatal(err)
	}

	if err := blk.Verify(); err != nil {
		t.Fatal(err)
	}

	if status := blk.Status(); status != choices.Processing {
		t.Fatalf("Expected status of built block to be %s, but found %s", choices.Processing, status)
	}

	if err := vm.SetPreference(blk.ID()); err != nil {
		t.Fatal(err)
	}

	if err := blk.Accept(); err != nil {
		t.Fatal(err)
	}

	if status := blk.Status(); status != choices.Accepted {
		t.Fatalf("Expected status of accepted block to be %s, but found %s", choices.Accepted, status)
	}

	lastAcceptedID, err := vm.LastAccepted()
	if err != nil {
		t.Fatal(err)
	}
	if lastAcceptedID != blk.ID() {
		t.Fatalf("Expected last accepted blockID to be the accepted block: %s, but found %s", blk.ID(), lastAcceptedID)
	}
}

// Regression test to ensure that a VM that accepts block A and B
// will not attempt to orphan either when verifying blocks C and D
// from another VM (which have a common ancestor under the finalized
// frontier).
//   A
//  / \
// B   C
//
// verifies block B and C, then Accepts block B. Then we test to ensure
// that the VM defends against any attempt to set the preference or to
// accept block C, which should be an orphaned block at this point and
// get rejected.
func TestReorgProtection(t *testing.T) {
	issuer1, vm1, _, sharedMemory1 := GenesisVM(t, true, genesisJSONApricotPhase0, "{\"pruning-enabled\":false}", "")
	issuer2, vm2, _, sharedMemory2 := GenesisVM(t, true, genesisJSONApricotPhase0, "{\"pruning-enabled\":false}", "")

	defer func() {
		if err := vm1.Shutdown(); err != nil {
			t.Fatal(err)
		}

		if err := vm2.Shutdown(); err != nil {
			t.Fatal(err)
		}
	}()

	newTxPoolHeadChan1 := make(chan core.NewTxPoolReorgEvent, 1)
	vm1.chain.GetTxPool().SubscribeNewReorgEvent(newTxPoolHeadChan1)
	newTxPoolHeadChan2 := make(chan core.NewTxPoolReorgEvent, 1)
	vm2.chain.GetTxPool().SubscribeNewReorgEvent(newTxPoolHeadChan2)

	key, err := accountKeystore.NewKey(rand.Reader)
	if err != nil {
		t.Fatal(err)
	}

	// Import 1 AVAX
	importAmount := uint64(1000000000)
	utxoID := avax.UTXOID{
		TxID: ids.ID{
			0x0f, 0x2f, 0x4f, 0x6f, 0x8e, 0xae, 0xce, 0xee,
			0x0d, 0x2d, 0x4d, 0x6d, 0x8c, 0xac, 0xcc, 0xec,
			0x0b, 0x2b, 0x4b, 0x6b, 0x8a, 0xaa, 0xca, 0xea,
			0x09, 0x29, 0x49, 0x69, 0x88, 0xa8, 0xc8, 0xe8,
		},
	}

	utxo := &avax.UTXO{
		UTXOID: utxoID,
		Asset:  avax.Asset{ID: vm1.ctx.AVAXAssetID},
		Out: &secp256k1fx.TransferOutput{
			Amt: importAmount,
			OutputOwners: secp256k1fx.OutputOwners{
				Threshold: 1,
				Addrs:     []ids.ShortID{testKeys[0].PublicKey().Address()},
			},
		},
	}
	utxoBytes, err := vm1.codec.Marshal(codecVersion, utxo)
	if err != nil {
		t.Fatal(err)
	}

	xChainSharedMemory1 := sharedMemory1.NewSharedMemory(vm1.ctx.XChainID)
	xChainSharedMemory2 := sharedMemory2.NewSharedMemory(vm2.ctx.XChainID)
	inputID := utxo.InputID()
	if err := xChainSharedMemory1.Apply(map[ids.ID]*atomic.Requests{vm1.ctx.ChainID: {PutRequests: []*atomic.Element{{
		Key:   inputID[:],
		Value: utxoBytes,
		Traits: [][]byte{
			testKeys[0].PublicKey().Address().Bytes(),
		},
	}}}}); err != nil {
		t.Fatal(err)
	}
	if err := xChainSharedMemory2.Apply(map[ids.ID]*atomic.Requests{vm2.ctx.ChainID: {PutRequests: []*atomic.Element{{
		Key:   inputID[:],
		Value: utxoBytes,
		Traits: [][]byte{
			testKeys[0].PublicKey().Address().Bytes(),
		},
	}}}}); err != nil {
		t.Fatal(err)
	}

	importTx, err := vm1.newImportTx(vm1.ctx.XChainID, key.Address, []*crypto.PrivateKeySECP256K1R{testKeys[0]})
	if err != nil {
		t.Fatal(err)
	}

	if err := vm1.issueTx(importTx); err != nil {
		t.Fatal(err)
	}

	<-issuer1

	vm1BlkA, err := vm1.BuildBlock()
	if err != nil {
		t.Fatalf("Failed to build block with import transaction: %s", err)
	}

	if err := vm1BlkA.Verify(); err != nil {
		t.Fatalf("Block failed verification on VM1: %s", err)
	}

	if status := vm1BlkA.Status(); status != choices.Processing {
		t.Fatalf("Expected status of built block to be %s, but found %s", choices.Processing, status)
	}

	if err := vm1.SetPreference(vm1BlkA.ID()); err != nil {
		t.Fatal(err)
	}

	vm2BlkA, err := vm2.ParseBlock(vm1BlkA.Bytes())
	if err != nil {
		t.Fatalf("Unexpected error parsing block from vm2: %s", err)
	}
	if err := vm2BlkA.Verify(); err != nil {
		t.Fatalf("Block failed verification on VM2: %s", err)
	}
	if status := vm2BlkA.Status(); status != choices.Processing {
		t.Fatalf("Expected status of block on VM2 to be %s, but found %s", choices.Processing, status)
	}
	if err := vm2.SetPreference(vm2BlkA.ID()); err != nil {
		t.Fatal(err)
	}

	if err := vm1BlkA.Accept(); err != nil {
		t.Fatalf("VM1 failed to accept block: %s", err)
	}
	if err := vm2BlkA.Accept(); err != nil {
		t.Fatalf("VM2 failed to accept block: %s", err)
	}

	newHead := <-newTxPoolHeadChan1
	if newHead.Head.Hash() != common.Hash(vm1BlkA.ID()) {
		t.Fatalf("Expected new block to match")
	}
	newHead = <-newTxPoolHeadChan2
	if newHead.Head.Hash() != common.Hash(vm2BlkA.ID()) {
		t.Fatalf("Expected new block to match")
	}

	// Create list of 10 successive transactions to build block A on vm1
	// and to be split into two separate blocks on VM2
	txs := make([]*types.Transaction, 10)
	for i := 0; i < 10; i++ {
		tx := types.NewTransaction(uint64(i), key.Address, big.NewInt(10), 21000, big.NewInt(params.LaunchMinGasPrice), nil)
		signedTx, err := types.SignTx(tx, types.NewEIP155Signer(vm1.chainID), key.PrivateKey)
		if err != nil {
			t.Fatal(err)
		}
		txs[i] = signedTx
	}

	var errs []error

	// Add the remote transactions, build the block, and set VM1's preference for block A
	errs = vm1.chain.AddRemoteTxs(txs)
	for i, err := range errs {
		if err != nil {
			t.Fatalf("Failed to add transaction to VM1 at index %d: %s", i, err)
		}
	}

	<-issuer1

	vm1BlkB, err := vm1.BuildBlock()
	if err != nil {
		t.Fatal(err)
	}

	if err := vm1BlkB.Verify(); err != nil {
		t.Fatal(err)
	}

	if status := vm1BlkB.Status(); status != choices.Processing {
		t.Fatalf("Expected status of built block to be %s, but found %s", choices.Processing, status)
	}

	if err := vm1.SetPreference(vm1BlkB.ID()); err != nil {
		t.Fatal(err)
	}

	// Split the transactions over two blocks, and set VM2's preference to them in sequence
	// after building each block
	// Block C
	errs = vm2.chain.AddRemoteTxs(txs[0:5])
	for i, err := range errs {
		if err != nil {
			t.Fatalf("Failed to add transaction to VM2 at index %d: %s", i, err)
		}
	}

	<-issuer2
	vm2BlkC, err := vm2.BuildBlock()
	if err != nil {
		t.Fatalf("Failed to build BlkC on VM2: %s", err)
	}

	if err := vm2BlkC.Verify(); err != nil {
		t.Fatalf("Block failed verification on VM2: %s", err)
	}
	if status := vm2BlkC.Status(); status != choices.Processing {
		t.Fatalf("Expected status of block on VM2 to be %s, but found %s", choices.Processing, status)
	}

	vm1BlkC, err := vm1.ParseBlock(vm2BlkC.Bytes())
	if err != nil {
		t.Fatalf("Unexpected error parsing block from vm2: %s", err)
	}

	if err := vm1BlkC.Verify(); err != nil {
		t.Fatalf("Block failed verification on VM1: %s", err)
	}

	// Accept B, such that block C should get Rejected.
	if err := vm1BlkB.Accept(); err != nil {
		t.Fatalf("VM1 failed to accept block: %s", err)
	}

	// The below (setting preference blocks that have a common ancestor
	// with the preferred chain lower than the last finalized block)
	// should NEVER happen. However, the VM defends against this
	// just in case.
	if err := vm1.SetPreference(vm1BlkC.ID()); !strings.Contains(err.Error(), "cannot orphan finalized block") {
		t.Fatalf("Unexpected error when setting preference that would trigger reorg: %s", err)
	}

	if err := vm1BlkC.Accept(); !strings.Contains(err.Error(), "expected accepted block to have parent") {
		t.Fatalf("Unexpected error when setting block at finalized height: %s", err)
	}
}

// Regression test to ensure that a VM that accepts block C while preferring
// block B will trigger a reorg.
//   A
//  / \
// B   C
func TestNonCanonicalAccept(t *testing.T) {
	issuer1, vm1, _, sharedMemory1 := GenesisVM(t, true, genesisJSONApricotPhase0, "", "")
	issuer2, vm2, _, sharedMemory2 := GenesisVM(t, true, genesisJSONApricotPhase0, "", "")

	defer func() {
		if err := vm1.Shutdown(); err != nil {
			t.Fatal(err)
		}

		if err := vm2.Shutdown(); err != nil {
			t.Fatal(err)
		}
	}()

	newTxPoolHeadChan1 := make(chan core.NewTxPoolReorgEvent, 1)
	vm1.chain.GetTxPool().SubscribeNewReorgEvent(newTxPoolHeadChan1)
	newTxPoolHeadChan2 := make(chan core.NewTxPoolReorgEvent, 1)
	vm2.chain.GetTxPool().SubscribeNewReorgEvent(newTxPoolHeadChan2)

	key, err := accountKeystore.NewKey(rand.Reader)
	if err != nil {
		t.Fatal(err)
	}

	// Import 1 AVAX
	importAmount := uint64(1000000000)
	utxoID := avax.UTXOID{
		TxID: ids.ID{
			0x0f, 0x2f, 0x4f, 0x6f, 0x8e, 0xae, 0xce, 0xee,
			0x0d, 0x2d, 0x4d, 0x6d, 0x8c, 0xac, 0xcc, 0xec,
			0x0b, 0x2b, 0x4b, 0x6b, 0x8a, 0xaa, 0xca, 0xea,
			0x09, 0x29, 0x49, 0x69, 0x88, 0xa8, 0xc8, 0xe8,
		},
	}

	utxo := &avax.UTXO{
		UTXOID: utxoID,
		Asset:  avax.Asset{ID: vm1.ctx.AVAXAssetID},
		Out: &secp256k1fx.TransferOutput{
			Amt: importAmount,
			OutputOwners: secp256k1fx.OutputOwners{
				Threshold: 1,
				Addrs:     []ids.ShortID{testKeys[0].PublicKey().Address()},
			},
		},
	}
	utxoBytes, err := vm1.codec.Marshal(codecVersion, utxo)
	if err != nil {
		t.Fatal(err)
	}

	xChainSharedMemory1 := sharedMemory1.NewSharedMemory(vm1.ctx.XChainID)
	xChainSharedMemory2 := sharedMemory2.NewSharedMemory(vm2.ctx.XChainID)
	inputID := utxo.InputID()
	if err := xChainSharedMemory1.Apply(map[ids.ID]*atomic.Requests{vm1.ctx.ChainID: {PutRequests: []*atomic.Element{{
		Key:   inputID[:],
		Value: utxoBytes,
		Traits: [][]byte{
			testKeys[0].PublicKey().Address().Bytes(),
		},
	}}}}); err != nil {
		t.Fatal(err)
	}
	if err := xChainSharedMemory2.Apply(map[ids.ID]*atomic.Requests{vm2.ctx.ChainID: {PutRequests: []*atomic.Element{{
		Key:   inputID[:],
		Value: utxoBytes,
		Traits: [][]byte{
			testKeys[0].PublicKey().Address().Bytes(),
		},
	}}}}); err != nil {
		t.Fatal(err)
	}

	importTx, err := vm1.newImportTx(vm1.ctx.XChainID, key.Address, []*crypto.PrivateKeySECP256K1R{testKeys[0]})
	if err != nil {
		t.Fatal(err)
	}

	if err := vm1.issueTx(importTx); err != nil {
		t.Fatal(err)
	}

	<-issuer1

	vm1BlkA, err := vm1.BuildBlock()
	if err != nil {
		t.Fatalf("Failed to build block with import transaction: %s", err)
	}

	if err := vm1BlkA.Verify(); err != nil {
		t.Fatalf("Block failed verification on VM1: %s", err)
	}

	if status := vm1BlkA.Status(); status != choices.Processing {
		t.Fatalf("Expected status of built block to be %s, but found %s", choices.Processing, status)
	}

	if err := vm1.SetPreference(vm1BlkA.ID()); err != nil {
		t.Fatal(err)
	}

	vm2BlkA, err := vm2.ParseBlock(vm1BlkA.Bytes())
	if err != nil {
		t.Fatalf("Unexpected error parsing block from vm2: %s", err)
	}
	if err := vm2BlkA.Verify(); err != nil {
		t.Fatalf("Block failed verification on VM2: %s", err)
	}
	if status := vm2BlkA.Status(); status != choices.Processing {
		t.Fatalf("Expected status of block on VM2 to be %s, but found %s", choices.Processing, status)
	}
	if err := vm2.SetPreference(vm2BlkA.ID()); err != nil {
		t.Fatal(err)
	}

	if err := vm1BlkA.Accept(); err != nil {
		t.Fatalf("VM1 failed to accept block: %s", err)
	}
	if err := vm2BlkA.Accept(); err != nil {
		t.Fatalf("VM2 failed to accept block: %s", err)
	}

	newHead := <-newTxPoolHeadChan1
	if newHead.Head.Hash() != common.Hash(vm1BlkA.ID()) {
		t.Fatalf("Expected new block to match")
	}
	newHead = <-newTxPoolHeadChan2
	if newHead.Head.Hash() != common.Hash(vm2BlkA.ID()) {
		t.Fatalf("Expected new block to match")
	}

	// Create list of 10 successive transactions to build block A on vm1
	// and to be split into two separate blocks on VM2
	txs := make([]*types.Transaction, 10)
	for i := 0; i < 10; i++ {
		tx := types.NewTransaction(uint64(i), key.Address, big.NewInt(10), 21000, big.NewInt(params.LaunchMinGasPrice), nil)
		signedTx, err := types.SignTx(tx, types.NewEIP155Signer(vm1.chainID), key.PrivateKey)
		if err != nil {
			t.Fatal(err)
		}
		txs[i] = signedTx
	}

	var errs []error

	// Add the remote transactions, build the block, and set VM1's preference for block A
	errs = vm1.chain.AddRemoteTxs(txs)
	for i, err := range errs {
		if err != nil {
			t.Fatalf("Failed to add transaction to VM1 at index %d: %s", i, err)
		}
	}

	<-issuer1

	vm1BlkB, err := vm1.BuildBlock()
	if err != nil {
		t.Fatal(err)
	}

	if err := vm1BlkB.Verify(); err != nil {
		t.Fatal(err)
	}

	if status := vm1BlkB.Status(); status != choices.Processing {
		t.Fatalf("Expected status of built block to be %s, but found %s", choices.Processing, status)
	}

	if err := vm1.SetPreference(vm1BlkB.ID()); err != nil {
		t.Fatal(err)
	}

	vm1.chain.BlockChain().GetVMConfig().AllowUnfinalizedQueries = true

	blkBHeight := vm1BlkB.Height()
	blkBHash := vm1BlkB.(*chain.BlockWrapper).Block.(*Block).ethBlock.Hash()
	if b := vm1.chain.GetBlockByNumber(blkBHeight); b.Hash() != blkBHash {
		t.Fatalf("expected block at %d to have hash %s but got %s", blkBHeight, blkBHash.Hex(), b.Hash().Hex())
	}

	errs = vm2.chain.AddRemoteTxs(txs[0:5])
	for i, err := range errs {
		if err != nil {
			t.Fatalf("Failed to add transaction to VM2 at index %d: %s", i, err)
		}
	}

	<-issuer2
	vm2BlkC, err := vm2.BuildBlock()
	if err != nil {
		t.Fatalf("Failed to build BlkC on VM2: %s", err)
	}

	vm1BlkC, err := vm1.ParseBlock(vm2BlkC.Bytes())
	if err != nil {
		t.Fatalf("Unexpected error parsing block from vm2: %s", err)
	}

	if err := vm1BlkC.Verify(); err != nil {
		t.Fatalf("Block failed verification on VM1: %s", err)
	}

	if err := vm1BlkC.Accept(); err != nil {
		t.Fatalf("VM1 failed to accept block: %s", err)
	}

	blkCHash := vm1BlkC.(*chain.BlockWrapper).Block.(*Block).ethBlock.Hash()
	if b := vm1.chain.GetBlockByNumber(blkBHeight); b.Hash() != blkCHash {
		t.Fatalf("expected block at %d to have hash %s but got %s", blkBHeight, blkCHash.Hex(), b.Hash().Hex())
	}
}

// Regression test to ensure that a VM that verifies block B, C, then
// D (preferring block B) does not trigger a reorg through the re-verification
// of block C or D.
//   A
//  / \
// B   C
//     |
//     D
func TestStickyPreference(t *testing.T) {
	issuer1, vm1, _, sharedMemory1 := GenesisVM(t, true, genesisJSONApricotPhase0, "", "")
	issuer2, vm2, _, sharedMemory2 := GenesisVM(t, true, genesisJSONApricotPhase0, "", "")

	defer func() {
		if err := vm1.Shutdown(); err != nil {
			t.Fatal(err)
		}

		if err := vm2.Shutdown(); err != nil {
			t.Fatal(err)
		}
	}()

	newTxPoolHeadChan1 := make(chan core.NewTxPoolReorgEvent, 1)
	vm1.chain.GetTxPool().SubscribeNewReorgEvent(newTxPoolHeadChan1)
	newTxPoolHeadChan2 := make(chan core.NewTxPoolReorgEvent, 1)
	vm2.chain.GetTxPool().SubscribeNewReorgEvent(newTxPoolHeadChan2)

	key, err := accountKeystore.NewKey(rand.Reader)
	if err != nil {
		t.Fatal(err)
	}

	// Import 1 AVAX
	importAmount := uint64(1000000000)
	utxoID := avax.UTXOID{
		TxID: ids.ID{
			0x0f, 0x2f, 0x4f, 0x6f, 0x8e, 0xae, 0xce, 0xee,
			0x0d, 0x2d, 0x4d, 0x6d, 0x8c, 0xac, 0xcc, 0xec,
			0x0b, 0x2b, 0x4b, 0x6b, 0x8a, 0xaa, 0xca, 0xea,
			0x09, 0x29, 0x49, 0x69, 0x88, 0xa8, 0xc8, 0xe8,
		},
	}

	utxo := &avax.UTXO{
		UTXOID: utxoID,
		Asset:  avax.Asset{ID: vm1.ctx.AVAXAssetID},
		Out: &secp256k1fx.TransferOutput{
			Amt: importAmount,
			OutputOwners: secp256k1fx.OutputOwners{
				Threshold: 1,
				Addrs:     []ids.ShortID{testKeys[0].PublicKey().Address()},
			},
		},
	}
	utxoBytes, err := vm1.codec.Marshal(codecVersion, utxo)
	if err != nil {
		t.Fatal(err)
	}

	xChainSharedMemory1 := sharedMemory1.NewSharedMemory(vm1.ctx.XChainID)
	xChainSharedMemory2 := sharedMemory2.NewSharedMemory(vm2.ctx.XChainID)
	inputID := utxo.InputID()
	if err := xChainSharedMemory1.Apply(map[ids.ID]*atomic.Requests{vm1.ctx.ChainID: {PutRequests: []*atomic.Element{{
		Key:   inputID[:],
		Value: utxoBytes,
		Traits: [][]byte{
			testKeys[0].PublicKey().Address().Bytes(),
		},
	}}}}); err != nil {
		t.Fatal(err)
	}
	if err := xChainSharedMemory2.Apply(map[ids.ID]*atomic.Requests{vm2.ctx.ChainID: {PutRequests: []*atomic.Element{{
		Key:   inputID[:],
		Value: utxoBytes,
		Traits: [][]byte{
			testKeys[0].PublicKey().Address().Bytes(),
		},
	}}}}); err != nil {
		t.Fatal(err)
	}

	importTx, err := vm1.newImportTx(vm1.ctx.XChainID, key.Address, []*crypto.PrivateKeySECP256K1R{testKeys[0]})
	if err != nil {
		t.Fatal(err)
	}

	if err := vm1.issueTx(importTx); err != nil {
		t.Fatal(err)
	}

	<-issuer1

	vm1BlkA, err := vm1.BuildBlock()
	if err != nil {
		t.Fatalf("Failed to build block with import transaction: %s", err)
	}

	if err := vm1BlkA.Verify(); err != nil {
		t.Fatalf("Block failed verification on VM1: %s", err)
	}

	if status := vm1BlkA.Status(); status != choices.Processing {
		t.Fatalf("Expected status of built block to be %s, but found %s", choices.Processing, status)
	}

	if err := vm1.SetPreference(vm1BlkA.ID()); err != nil {
		t.Fatal(err)
	}

	vm2BlkA, err := vm2.ParseBlock(vm1BlkA.Bytes())
	if err != nil {
		t.Fatalf("Unexpected error parsing block from vm2: %s", err)
	}
	if err := vm2BlkA.Verify(); err != nil {
		t.Fatalf("Block failed verification on VM2: %s", err)
	}
	if status := vm2BlkA.Status(); status != choices.Processing {
		t.Fatalf("Expected status of block on VM2 to be %s, but found %s", choices.Processing, status)
	}
	if err := vm2.SetPreference(vm2BlkA.ID()); err != nil {
		t.Fatal(err)
	}

	if err := vm1BlkA.Accept(); err != nil {
		t.Fatalf("VM1 failed to accept block: %s", err)
	}
	if err := vm2BlkA.Accept(); err != nil {
		t.Fatalf("VM2 failed to accept block: %s", err)
	}

	newHead := <-newTxPoolHeadChan1
	if newHead.Head.Hash() != common.Hash(vm1BlkA.ID()) {
		t.Fatalf("Expected new block to match")
	}
	newHead = <-newTxPoolHeadChan2
	if newHead.Head.Hash() != common.Hash(vm2BlkA.ID()) {
		t.Fatalf("Expected new block to match")
	}

	// Create list of 10 successive transactions to build block A on vm1
	// and to be split into two separate blocks on VM2
	txs := make([]*types.Transaction, 10)
	for i := 0; i < 10; i++ {
		tx := types.NewTransaction(uint64(i), key.Address, big.NewInt(10), 21000, big.NewInt(params.LaunchMinGasPrice), nil)
		signedTx, err := types.SignTx(tx, types.NewEIP155Signer(vm1.chainID), key.PrivateKey)
		if err != nil {
			t.Fatal(err)
		}
		txs[i] = signedTx
	}

	var errs []error

	// Add the remote transactions, build the block, and set VM1's preference for block A
	errs = vm1.chain.AddRemoteTxs(txs)
	for i, err := range errs {
		if err != nil {
			t.Fatalf("Failed to add transaction to VM1 at index %d: %s", i, err)
		}
	}

	<-issuer1

	vm1BlkB, err := vm1.BuildBlock()
	if err != nil {
		t.Fatal(err)
	}

	if err := vm1BlkB.Verify(); err != nil {
		t.Fatal(err)
	}

	if status := vm1BlkB.Status(); status != choices.Processing {
		t.Fatalf("Expected status of built block to be %s, but found %s", choices.Processing, status)
	}

	if err := vm1.SetPreference(vm1BlkB.ID()); err != nil {
		t.Fatal(err)
	}

	vm1.chain.BlockChain().GetVMConfig().AllowUnfinalizedQueries = true

	blkBHeight := vm1BlkB.Height()
	blkBHash := vm1BlkB.(*chain.BlockWrapper).Block.(*Block).ethBlock.Hash()
	if b := vm1.chain.GetBlockByNumber(blkBHeight); b.Hash() != blkBHash {
		t.Fatalf("expected block at %d to have hash %s but got %s", blkBHeight, blkBHash.Hex(), b.Hash().Hex())
	}

	errs = vm2.chain.AddRemoteTxs(txs[0:5])
	for i, err := range errs {
		if err != nil {
			t.Fatalf("Failed to add transaction to VM2 at index %d: %s", i, err)
		}
	}

	<-issuer2
	vm2BlkC, err := vm2.BuildBlock()
	if err != nil {
		t.Fatalf("Failed to build BlkC on VM2: %s", err)
	}

	if err := vm2BlkC.Verify(); err != nil {
		t.Fatalf("BlkC failed verification on VM2: %s", err)
	}

	if status := vm2BlkC.Status(); status != choices.Processing {
		t.Fatalf("Expected status of built block C to be %s, but found %s", choices.Processing, status)
	}

	if err := vm2.SetPreference(vm2BlkC.ID()); err != nil {
		t.Fatal(err)
	}

	newHead = <-newTxPoolHeadChan2
	if newHead.Head.Hash() != common.Hash(vm2BlkC.ID()) {
		t.Fatalf("Expected new block to match")
	}

	errs = vm2.chain.AddRemoteTxs(txs[5:])
	for i, err := range errs {
		if err != nil {
			t.Fatalf("Failed to add transaction to VM2 at index %d: %s", i, err)
		}
	}

	<-issuer2
	vm2BlkD, err := vm2.BuildBlock()
	if err != nil {
		t.Fatalf("Failed to build BlkD on VM2: %s", err)
	}

	// Parse blocks produced in vm2
	vm1BlkC, err := vm1.ParseBlock(vm2BlkC.Bytes())
	if err != nil {
		t.Fatalf("Unexpected error parsing block from vm2: %s", err)
	}
	blkCHash := vm1BlkC.(*chain.BlockWrapper).Block.(*Block).ethBlock.Hash()

	vm1BlkD, err := vm1.ParseBlock(vm2BlkD.Bytes())
	if err != nil {
		t.Fatalf("Unexpected error parsing block from vm2: %s", err)
	}
	blkDHeight := vm1BlkD.Height()
	blkDHash := vm1BlkD.(*chain.BlockWrapper).Block.(*Block).ethBlock.Hash()

	// Should be no-ops
	if err := vm1BlkC.Verify(); err != nil {
		t.Fatalf("Block failed verification on VM1: %s", err)
	}
	if err := vm1BlkD.Verify(); err != nil {
		t.Fatalf("Block failed verification on VM1: %s", err)
	}
	if b := vm1.chain.GetBlockByNumber(blkBHeight); b.Hash() != blkBHash {
		t.Fatalf("expected block at %d to have hash %s but got %s", blkBHeight, blkBHash.Hex(), b.Hash().Hex())
	}
	if b := vm1.chain.GetBlockByNumber(blkDHeight); b != nil {
		t.Fatalf("expected block at %d to be nil but got %s", blkDHeight, b.Hash().Hex())
	}
	if b := vm1.chain.BlockChain().CurrentBlock(); b.Hash() != blkBHash {
		t.Fatalf("expected current block to have hash %s but got %s", blkBHash.Hex(), b.Hash().Hex())
	}

	// Should still be no-ops on re-verify
	if err := vm1BlkC.Verify(); err != nil {
		t.Fatalf("Block failed verification on VM1: %s", err)
	}
	if err := vm1BlkD.Verify(); err != nil {
		t.Fatalf("Block failed verification on VM1: %s", err)
	}
	if b := vm1.chain.GetBlockByNumber(blkBHeight); b.Hash() != blkBHash {
		t.Fatalf("expected block at %d to have hash %s but got %s", blkBHeight, blkBHash.Hex(), b.Hash().Hex())
	}
	if b := vm1.chain.GetBlockByNumber(blkDHeight); b != nil {
		t.Fatalf("expected block at %d to be nil but got %s", blkDHeight, b.Hash().Hex())
	}
	if b := vm1.chain.BlockChain().CurrentBlock(); b.Hash() != blkBHash {
		t.Fatalf("expected current block to have hash %s but got %s", blkBHash.Hex(), b.Hash().Hex())
	}

	// Should be queryable after setting preference to side chain
	if err := vm1.SetPreference(vm1BlkD.ID()); err != nil {
		t.Fatal(err)
	}

	if b := vm1.chain.GetBlockByNumber(blkBHeight); b.Hash() != blkCHash {
		t.Fatalf("expected block at %d to have hash %s but got %s", blkBHeight, blkCHash.Hex(), b.Hash().Hex())
	}
	if b := vm1.chain.GetBlockByNumber(blkDHeight); b.Hash() != blkDHash {
		t.Fatalf("expected block at %d to have hash %s but got %s", blkDHeight, blkDHash.Hex(), b.Hash().Hex())
	}
	if b := vm1.chain.BlockChain().CurrentBlock(); b.Hash() != blkDHash {
		t.Fatalf("expected current block to have hash %s but got %s", blkDHash.Hex(), b.Hash().Hex())
	}

	// Attempt to accept out of order
	if err := vm1BlkD.Accept(); !strings.Contains(err.Error(), "expected accepted block to have parent") {
		t.Fatalf("unexpected error when accepting out of order block: %s", err)
	}

	// Accept in order
	if err := vm1BlkC.Accept(); err != nil {
		t.Fatalf("Block failed verification on VM1: %s", err)
	}
	if err := vm1BlkD.Accept(); err != nil {
		t.Fatalf("Block failed acceptance on VM1: %s", err)
	}

	// Ensure queryable after accepting
	if b := vm1.chain.GetBlockByNumber(blkBHeight); b.Hash() != blkCHash {
		t.Fatalf("expected block at %d to have hash %s but got %s", blkBHeight, blkCHash.Hex(), b.Hash().Hex())
	}
	if b := vm1.chain.GetBlockByNumber(blkDHeight); b.Hash() != blkDHash {
		t.Fatalf("expected block at %d to have hash %s but got %s", blkDHeight, blkDHash.Hex(), b.Hash().Hex())
	}
	if b := vm1.chain.BlockChain().CurrentBlock(); b.Hash() != blkDHash {
		t.Fatalf("expected current block to have hash %s but got %s", blkDHash.Hex(), b.Hash().Hex())
	}
}

// Regression test to ensure that a VM that prefers block B is able to parse
// block C but unable to parse block D because it names B as an uncle, which
// are not supported.
//   A
//  / \
// B   C
//     |
//     D
func TestUncleBlock(t *testing.T) {
	issuer1, vm1, _, sharedMemory1 := GenesisVM(t, true, genesisJSONApricotPhase0, "", "")
	issuer2, vm2, _, sharedMemory2 := GenesisVM(t, true, genesisJSONApricotPhase0, "", "")

	defer func() {
		if err := vm1.Shutdown(); err != nil {
			t.Fatal(err)
		}
		if err := vm2.Shutdown(); err != nil {
			t.Fatal(err)
		}
	}()

	newTxPoolHeadChan1 := make(chan core.NewTxPoolReorgEvent, 1)
	vm1.chain.GetTxPool().SubscribeNewReorgEvent(newTxPoolHeadChan1)
	newTxPoolHeadChan2 := make(chan core.NewTxPoolReorgEvent, 1)
	vm2.chain.GetTxPool().SubscribeNewReorgEvent(newTxPoolHeadChan2)

	key, err := accountKeystore.NewKey(rand.Reader)
	if err != nil {
		t.Fatal(err)
	}

	// Import 1 AVAX
	importAmount := uint64(1000000000)
	utxoID := avax.UTXOID{
		TxID: ids.ID{
			0x0f, 0x2f, 0x4f, 0x6f, 0x8e, 0xae, 0xce, 0xee,
			0x0d, 0x2d, 0x4d, 0x6d, 0x8c, 0xac, 0xcc, 0xec,
			0x0b, 0x2b, 0x4b, 0x6b, 0x8a, 0xaa, 0xca, 0xea,
			0x09, 0x29, 0x49, 0x69, 0x88, 0xa8, 0xc8, 0xe8,
		},
	}

	utxo := &avax.UTXO{
		UTXOID: utxoID,
		Asset:  avax.Asset{ID: vm1.ctx.AVAXAssetID},
		Out: &secp256k1fx.TransferOutput{
			Amt: importAmount,
			OutputOwners: secp256k1fx.OutputOwners{
				Threshold: 1,
				Addrs:     []ids.ShortID{testKeys[0].PublicKey().Address()},
			},
		},
	}
	utxoBytes, err := vm1.codec.Marshal(codecVersion, utxo)
	if err != nil {
		t.Fatal(err)
	}

	xChainSharedMemory1 := sharedMemory1.NewSharedMemory(vm1.ctx.XChainID)
	xChainSharedMemory2 := sharedMemory2.NewSharedMemory(vm2.ctx.XChainID)
	inputID := utxo.InputID()
	if err := xChainSharedMemory1.Apply(map[ids.ID]*atomic.Requests{vm1.ctx.ChainID: {PutRequests: []*atomic.Element{{
		Key:   inputID[:],
		Value: utxoBytes,
		Traits: [][]byte{
			testKeys[0].PublicKey().Address().Bytes(),
		},
	}}}}); err != nil {
		t.Fatal(err)
	}
	if err := xChainSharedMemory2.Apply(map[ids.ID]*atomic.Requests{vm2.ctx.ChainID: {PutRequests: []*atomic.Element{{
		Key:   inputID[:],
		Value: utxoBytes,
		Traits: [][]byte{
			testKeys[0].PublicKey().Address().Bytes(),
		},
	}}}}); err != nil {
		t.Fatal(err)
	}

	importTx, err := vm1.newImportTx(vm1.ctx.XChainID, key.Address, []*crypto.PrivateKeySECP256K1R{testKeys[0]})
	if err != nil {
		t.Fatal(err)
	}

	if err := vm1.issueTx(importTx); err != nil {
		t.Fatal(err)
	}

	<-issuer1

	vm1BlkA, err := vm1.BuildBlock()
	if err != nil {
		t.Fatalf("Failed to build block with import transaction: %s", err)
	}

	if err := vm1BlkA.Verify(); err != nil {
		t.Fatalf("Block failed verification on VM1: %s", err)
	}

	if status := vm1BlkA.Status(); status != choices.Processing {
		t.Fatalf("Expected status of built block to be %s, but found %s", choices.Processing, status)
	}

	if err := vm1.SetPreference(vm1BlkA.ID()); err != nil {
		t.Fatal(err)
	}

	vm2BlkA, err := vm2.ParseBlock(vm1BlkA.Bytes())
	if err != nil {
		t.Fatalf("Unexpected error parsing block from vm2: %s", err)
	}
	if err := vm2BlkA.Verify(); err != nil {
		t.Fatalf("Block failed verification on VM2: %s", err)
	}
	if status := vm2BlkA.Status(); status != choices.Processing {
		t.Fatalf("Expected status of block on VM2 to be %s, but found %s", choices.Processing, status)
	}
	if err := vm2.SetPreference(vm2BlkA.ID()); err != nil {
		t.Fatal(err)
	}

	if err := vm1BlkA.Accept(); err != nil {
		t.Fatalf("VM1 failed to accept block: %s", err)
	}
	if err := vm2BlkA.Accept(); err != nil {
		t.Fatalf("VM2 failed to accept block: %s", err)
	}

	newHead := <-newTxPoolHeadChan1
	if newHead.Head.Hash() != common.Hash(vm1BlkA.ID()) {
		t.Fatalf("Expected new block to match")
	}
	newHead = <-newTxPoolHeadChan2
	if newHead.Head.Hash() != common.Hash(vm2BlkA.ID()) {
		t.Fatalf("Expected new block to match")
	}

	txs := make([]*types.Transaction, 10)
	for i := 0; i < 10; i++ {
		tx := types.NewTransaction(uint64(i), key.Address, big.NewInt(10), 21000, big.NewInt(params.LaunchMinGasPrice), nil)
		signedTx, err := types.SignTx(tx, types.NewEIP155Signer(vm1.chainID), key.PrivateKey)
		if err != nil {
			t.Fatal(err)
		}
		txs[i] = signedTx
	}

	var errs []error

	errs = vm1.chain.AddRemoteTxs(txs)
	for i, err := range errs {
		if err != nil {
			t.Fatalf("Failed to add transaction to VM1 at index %d: %s", i, err)
		}
	}

	<-issuer1

	vm1BlkB, err := vm1.BuildBlock()
	if err != nil {
		t.Fatal(err)
	}

	if err := vm1BlkB.Verify(); err != nil {
		t.Fatal(err)
	}

	if status := vm1BlkB.Status(); status != choices.Processing {
		t.Fatalf("Expected status of built block to be %s, but found %s", choices.Processing, status)
	}

	if err := vm1.SetPreference(vm1BlkB.ID()); err != nil {
		t.Fatal(err)
	}

	errs = vm2.chain.AddRemoteTxs(txs[0:5])
	for i, err := range errs {
		if err != nil {
			t.Fatalf("Failed to add transaction to VM2 at index %d: %s", i, err)
		}
	}

	<-issuer2
	vm2BlkC, err := vm2.BuildBlock()
	if err != nil {
		t.Fatalf("Failed to build BlkC on VM2: %s", err)
	}

	if err := vm2BlkC.Verify(); err != nil {
		t.Fatalf("BlkC failed verification on VM2: %s", err)
	}

	if status := vm2BlkC.Status(); status != choices.Processing {
		t.Fatalf("Expected status of built block C to be %s, but found %s", choices.Processing, status)
	}

	if err := vm2.SetPreference(vm2BlkC.ID()); err != nil {
		t.Fatal(err)
	}

	newHead = <-newTxPoolHeadChan2
	if newHead.Head.Hash() != common.Hash(vm2BlkC.ID()) {
		t.Fatalf("Expected new block to match")
	}

	errs = vm2.chain.AddRemoteTxs(txs[5:10])
	for i, err := range errs {
		if err != nil {
			t.Fatalf("Failed to add transaction to VM2 at index %d: %s", i, err)
		}
	}

	<-issuer2
	vm2BlkD, err := vm2.BuildBlock()
	if err != nil {
		t.Fatalf("Failed to build BlkD on VM2: %s", err)
	}

	// Create uncle block from blkD
	blkDEthBlock := vm2BlkD.(*chain.BlockWrapper).Block.(*Block).ethBlock
	uncles := []*types.Header{vm1BlkB.(*chain.BlockWrapper).Block.(*Block).ethBlock.Header()}
	uncleBlockHeader := types.CopyHeader(blkDEthBlock.Header())
	uncleBlockHeader.UncleHash = types.CalcUncleHash(uncles)

	uncleEthBlock := types.NewBlock(
		uncleBlockHeader,
		blkDEthBlock.Transactions(),
		uncles,
		nil,
		new(trie.Trie),
		blkDEthBlock.ExtData(),
		false,
	)
	uncleBlock := &Block{
		vm:       vm2,
		ethBlock: uncleEthBlock,
		id:       ids.ID(uncleEthBlock.Hash()),
	}
	if err := uncleBlock.Verify(); !errors.Is(err, errUnclesUnsupported) {
		t.Fatalf("VM2 should have failed with %q but got %q", errUnclesUnsupported, err.Error())
	}
	if _, err := vm1.ParseBlock(vm2BlkC.Bytes()); err != nil {
		t.Fatalf("VM1 errored parsing blkC: %s", err)
	}
	if _, err := vm1.ParseBlock(uncleBlock.Bytes()); !errors.Is(err, errUnclesUnsupported) {
		t.Fatalf("VM1 should have failed with %q but got %q", errUnclesUnsupported, err.Error())
	}
}

// Regression test to ensure that a VM that is not able to parse a block that
// contains no transactions.
func TestEmptyBlock(t *testing.T) {
	issuer, vm, _, sharedMemory := GenesisVM(t, true, genesisJSONApricotPhase0, "", "")

	defer func() {
		if err := vm.Shutdown(); err != nil {
			t.Fatal(err)
		}
	}()

	key, err := accountKeystore.NewKey(rand.Reader)
	if err != nil {
		t.Fatal(err)
	}

	// Import 1 AVAX
	importAmount := uint64(1000000000)
	utxoID := avax.UTXOID{
		TxID: ids.ID{
			0x0f, 0x2f, 0x4f, 0x6f, 0x8e, 0xae, 0xce, 0xee,
			0x0d, 0x2d, 0x4d, 0x6d, 0x8c, 0xac, 0xcc, 0xec,
			0x0b, 0x2b, 0x4b, 0x6b, 0x8a, 0xaa, 0xca, 0xea,
			0x09, 0x29, 0x49, 0x69, 0x88, 0xa8, 0xc8, 0xe8,
		},
	}

	utxo := &avax.UTXO{
		UTXOID: utxoID,
		Asset:  avax.Asset{ID: vm.ctx.AVAXAssetID},
		Out: &secp256k1fx.TransferOutput{
			Amt: importAmount,
			OutputOwners: secp256k1fx.OutputOwners{
				Threshold: 1,
				Addrs:     []ids.ShortID{testKeys[0].PublicKey().Address()},
			},
		},
	}
	utxoBytes, err := vm.codec.Marshal(codecVersion, utxo)
	if err != nil {
		t.Fatal(err)
	}

	xChainSharedMemory1 := sharedMemory.NewSharedMemory(vm.ctx.XChainID)
	inputID := utxo.InputID()
	if err := xChainSharedMemory1.Apply(map[ids.ID]*atomic.Requests{vm.ctx.ChainID: {PutRequests: []*atomic.Element{{
		Key:   inputID[:],
		Value: utxoBytes,
		Traits: [][]byte{
			testKeys[0].PublicKey().Address().Bytes(),
		},
	}}}}); err != nil {
		t.Fatal(err)
	}

	importTx, err := vm.newImportTx(vm.ctx.XChainID, key.Address, []*crypto.PrivateKeySECP256K1R{testKeys[0]})
	if err != nil {
		t.Fatal(err)
	}

	if err := vm.issueTx(importTx); err != nil {
		t.Fatal(err)
	}

	<-issuer

	blk, err := vm.BuildBlock()
	if err != nil {
		t.Fatalf("Failed to build block with import transaction: %s", err)
	}

	// Create empty block from blkA
	ethBlock := blk.(*chain.BlockWrapper).Block.(*Block).ethBlock

	emptyEthBlock := types.NewBlock(
		types.CopyHeader(ethBlock.Header()),
		nil,
		nil,
		nil,
		new(trie.Trie),
		nil,
		false,
	)

	if len(emptyEthBlock.ExtData()) != 0 || emptyEthBlock.Header().ExtDataHash != (common.Hash{}) {
		t.Fatalf("emptyEthBlock should not have any extra data")
	}

	emptyBlock := &Block{
		vm:       vm,
		ethBlock: emptyEthBlock,
		id:       ids.ID(emptyEthBlock.Hash()),
	}

	if _, err := vm.ParseBlock(emptyBlock.Bytes()); !errors.Is(err, errEmptyBlock) {
		t.Fatalf("VM should have failed with errEmptyBlock but got %s", err.Error())
	}
	if err := emptyBlock.Verify(); !errors.Is(err, errEmptyBlock) {
		t.Fatalf("block should have failed verification with errEmptyBlock but got %s", err.Error())
	}
}

// Regression test to ensure that a VM that verifies block B, C, then
// D (preferring block B) reorgs when C and then D are accepted.
//   A
//  / \
// B   C
//     |
//     D
func TestAcceptReorg(t *testing.T) {
	issuer1, vm1, _, sharedMemory1 := GenesisVM(t, true, genesisJSONApricotPhase0, "", "")
	issuer2, vm2, _, sharedMemory2 := GenesisVM(t, true, genesisJSONApricotPhase0, "", "")

	defer func() {
		if err := vm1.Shutdown(); err != nil {
			t.Fatal(err)
		}

		if err := vm2.Shutdown(); err != nil {
			t.Fatal(err)
		}
	}()

	newTxPoolHeadChan1 := make(chan core.NewTxPoolReorgEvent, 1)
	vm1.chain.GetTxPool().SubscribeNewReorgEvent(newTxPoolHeadChan1)
	newTxPoolHeadChan2 := make(chan core.NewTxPoolReorgEvent, 1)
	vm2.chain.GetTxPool().SubscribeNewReorgEvent(newTxPoolHeadChan2)

	key, err := accountKeystore.NewKey(rand.Reader)
	if err != nil {
		t.Fatal(err)
	}

	// Import 1 AVAX
	importAmount := uint64(1000000000)
	utxoID := avax.UTXOID{
		TxID: ids.ID{
			0x0f, 0x2f, 0x4f, 0x6f, 0x8e, 0xae, 0xce, 0xee,
			0x0d, 0x2d, 0x4d, 0x6d, 0x8c, 0xac, 0xcc, 0xec,
			0x0b, 0x2b, 0x4b, 0x6b, 0x8a, 0xaa, 0xca, 0xea,
			0x09, 0x29, 0x49, 0x69, 0x88, 0xa8, 0xc8, 0xe8,
		},
	}

	utxo := &avax.UTXO{
		UTXOID: utxoID,
		Asset:  avax.Asset{ID: vm1.ctx.AVAXAssetID},
		Out: &secp256k1fx.TransferOutput{
			Amt: importAmount,
			OutputOwners: secp256k1fx.OutputOwners{
				Threshold: 1,
				Addrs:     []ids.ShortID{testKeys[0].PublicKey().Address()},
			},
		},
	}
	utxoBytes, err := vm1.codec.Marshal(codecVersion, utxo)
	if err != nil {
		t.Fatal(err)
	}

	xChainSharedMemory1 := sharedMemory1.NewSharedMemory(vm1.ctx.XChainID)
	xChainSharedMemory2 := sharedMemory2.NewSharedMemory(vm2.ctx.XChainID)
	inputID := utxo.InputID()
	if err := xChainSharedMemory1.Apply(map[ids.ID]*atomic.Requests{vm1.ctx.ChainID: {PutRequests: []*atomic.Element{{
		Key:   inputID[:],
		Value: utxoBytes,
		Traits: [][]byte{
			testKeys[0].PublicKey().Address().Bytes(),
		},
	}}}}); err != nil {
		t.Fatal(err)
	}
	if err := xChainSharedMemory2.Apply(map[ids.ID]*atomic.Requests{vm2.ctx.ChainID: {PutRequests: []*atomic.Element{{
		Key:   inputID[:],
		Value: utxoBytes,
		Traits: [][]byte{
			testKeys[0].PublicKey().Address().Bytes(),
		},
	}}}}); err != nil {
		t.Fatal(err)
	}

	importTx, err := vm1.newImportTx(vm1.ctx.XChainID, key.Address, []*crypto.PrivateKeySECP256K1R{testKeys[0]})
	if err != nil {
		t.Fatal(err)
	}

	if err := vm1.issueTx(importTx); err != nil {
		t.Fatal(err)
	}

	<-issuer1

	vm1BlkA, err := vm1.BuildBlock()
	if err != nil {
		t.Fatalf("Failed to build block with import transaction: %s", err)
	}

	if err := vm1BlkA.Verify(); err != nil {
		t.Fatalf("Block failed verification on VM1: %s", err)
	}

	if status := vm1BlkA.Status(); status != choices.Processing {
		t.Fatalf("Expected status of built block to be %s, but found %s", choices.Processing, status)
	}

	if err := vm1.SetPreference(vm1BlkA.ID()); err != nil {
		t.Fatal(err)
	}

	vm2BlkA, err := vm2.ParseBlock(vm1BlkA.Bytes())
	if err != nil {
		t.Fatalf("Unexpected error parsing block from vm2: %s", err)
	}
	if err := vm2BlkA.Verify(); err != nil {
		t.Fatalf("Block failed verification on VM2: %s", err)
	}
	if status := vm2BlkA.Status(); status != choices.Processing {
		t.Fatalf("Expected status of block on VM2 to be %s, but found %s", choices.Processing, status)
	}
	if err := vm2.SetPreference(vm2BlkA.ID()); err != nil {
		t.Fatal(err)
	}

	if err := vm1BlkA.Accept(); err != nil {
		t.Fatalf("VM1 failed to accept block: %s", err)
	}
	if err := vm2BlkA.Accept(); err != nil {
		t.Fatalf("VM2 failed to accept block: %s", err)
	}

	newHead := <-newTxPoolHeadChan1
	if newHead.Head.Hash() != common.Hash(vm1BlkA.ID()) {
		t.Fatalf("Expected new block to match")
	}
	newHead = <-newTxPoolHeadChan2
	if newHead.Head.Hash() != common.Hash(vm2BlkA.ID()) {
		t.Fatalf("Expected new block to match")
	}

	// Create list of 10 successive transactions to build block A on vm1
	// and to be split into two separate blocks on VM2
	txs := make([]*types.Transaction, 10)
	for i := 0; i < 10; i++ {
		tx := types.NewTransaction(uint64(i), key.Address, big.NewInt(10), 21000, big.NewInt(params.LaunchMinGasPrice), nil)
		signedTx, err := types.SignTx(tx, types.NewEIP155Signer(vm1.chainID), key.PrivateKey)
		if err != nil {
			t.Fatal(err)
		}
		txs[i] = signedTx
	}

	// Add the remote transactions, build the block, and set VM1's preference
	// for block B
	errs := vm1.chain.AddRemoteTxs(txs)
	for i, err := range errs {
		if err != nil {
			t.Fatalf("Failed to add transaction to VM1 at index %d: %s", i, err)
		}
	}

	<-issuer1

	vm1BlkB, err := vm1.BuildBlock()
	if err != nil {
		t.Fatal(err)
	}

	if err := vm1BlkB.Verify(); err != nil {
		t.Fatal(err)
	}

	if status := vm1BlkB.Status(); status != choices.Processing {
		t.Fatalf("Expected status of built block to be %s, but found %s", choices.Processing, status)
	}

	if err := vm1.SetPreference(vm1BlkB.ID()); err != nil {
		t.Fatal(err)
	}

	errs = vm2.chain.AddRemoteTxs(txs[0:5])
	for i, err := range errs {
		if err != nil {
			t.Fatalf("Failed to add transaction to VM2 at index %d: %s", i, err)
		}
	}

	<-issuer2

	vm2BlkC, err := vm2.BuildBlock()
	if err != nil {
		t.Fatalf("Failed to build BlkC on VM2: %s", err)
	}

	if err := vm2BlkC.Verify(); err != nil {
		t.Fatalf("BlkC failed verification on VM2: %s", err)
	}

	if err := vm2.SetPreference(vm2BlkC.ID()); err != nil {
		t.Fatal(err)
	}

	newHead = <-newTxPoolHeadChan2
	if newHead.Head.Hash() != common.Hash(vm2BlkC.ID()) {
		t.Fatalf("Expected new block to match")
	}

	errs = vm2.chain.AddRemoteTxs(txs[5:])
	for i, err := range errs {
		if err != nil {
			t.Fatalf("Failed to add transaction to VM2 at index %d: %s", i, err)
		}
	}

	<-issuer2

	vm2BlkD, err := vm2.BuildBlock()
	if err != nil {
		t.Fatalf("Failed to build BlkD on VM2: %s", err)
	}

	// Parse blocks produced in vm2
	vm1BlkC, err := vm1.ParseBlock(vm2BlkC.Bytes())
	if err != nil {
		t.Fatalf("Unexpected error parsing block from vm2: %s", err)
	}

	vm1BlkD, err := vm1.ParseBlock(vm2BlkD.Bytes())
	if err != nil {
		t.Fatalf("Unexpected error parsing block from vm2: %s", err)
	}

	if err := vm1BlkC.Verify(); err != nil {
		t.Fatalf("Block failed verification on VM1: %s", err)
	}
	if err := vm1BlkD.Verify(); err != nil {
		t.Fatalf("Block failed verification on VM1: %s", err)
	}

	blkBHash := vm1BlkB.(*chain.BlockWrapper).Block.(*Block).ethBlock.Hash()
	if b := vm1.chain.BlockChain().CurrentBlock(); b.Hash() != blkBHash {
		t.Fatalf("expected current block to have hash %s but got %s", blkBHash.Hex(), b.Hash().Hex())
	}

	if err := vm1BlkC.Accept(); err != nil {
		t.Fatal(err)
	}

	blkCHash := vm1BlkC.(*chain.BlockWrapper).Block.(*Block).ethBlock.Hash()
	if b := vm1.chain.BlockChain().CurrentBlock(); b.Hash() != blkCHash {
		t.Fatalf("expected current block to have hash %s but got %s", blkCHash.Hex(), b.Hash().Hex())
	}

	if err := vm1BlkB.Reject(); err != nil {
		t.Fatal(err)
	}

	if err := vm1BlkD.Accept(); err != nil {
		t.Fatal(err)
	}

	blkDHash := vm1BlkD.(*chain.BlockWrapper).Block.(*Block).ethBlock.Hash()
	if b := vm1.chain.BlockChain().CurrentBlock(); b.Hash() != blkDHash {
		t.Fatalf("expected current block to have hash %s but got %s", blkDHash.Hex(), b.Hash().Hex())
	}
}

func TestFutureBlock(t *testing.T) {
	issuer, vm, _, sharedMemory := GenesisVM(t, true, genesisJSONApricotPhase0, "", "")

	defer func() {
		if err := vm.Shutdown(); err != nil {
			t.Fatal(err)
		}
	}()

	key, err := accountKeystore.NewKey(rand.Reader)
	if err != nil {
		t.Fatal(err)
	}

	// Import 1 AVAX
	importAmount := uint64(1000000000)
	utxoID := avax.UTXOID{
		TxID: ids.ID{
			0x0f, 0x2f, 0x4f, 0x6f, 0x8e, 0xae, 0xce, 0xee,
			0x0d, 0x2d, 0x4d, 0x6d, 0x8c, 0xac, 0xcc, 0xec,
			0x0b, 0x2b, 0x4b, 0x6b, 0x8a, 0xaa, 0xca, 0xea,
			0x09, 0x29, 0x49, 0x69, 0x88, 0xa8, 0xc8, 0xe8,
		},
	}

	utxo := &avax.UTXO{
		UTXOID: utxoID,
		Asset:  avax.Asset{ID: vm.ctx.AVAXAssetID},
		Out: &secp256k1fx.TransferOutput{
			Amt: importAmount,
			OutputOwners: secp256k1fx.OutputOwners{
				Threshold: 1,
				Addrs:     []ids.ShortID{testKeys[0].PublicKey().Address()},
			},
		},
	}
	utxoBytes, err := vm.codec.Marshal(codecVersion, utxo)
	if err != nil {
		t.Fatal(err)
	}

	xChainSharedMemory := sharedMemory.NewSharedMemory(vm.ctx.XChainID)
	inputID := utxo.InputID()
	if err := xChainSharedMemory.Apply(map[ids.ID]*atomic.Requests{vm.ctx.ChainID: {PutRequests: []*atomic.Element{{
		Key:   inputID[:],
		Value: utxoBytes,
		Traits: [][]byte{
			testKeys[0].PublicKey().Address().Bytes(),
		},
	}}}}); err != nil {
		t.Fatal(err)
	}

	importTx, err := vm.newImportTx(vm.ctx.XChainID, key.Address, []*crypto.PrivateKeySECP256K1R{testKeys[0]})
	if err != nil {
		t.Fatal(err)
	}

	if err := vm.issueTx(importTx); err != nil {
		t.Fatal(err)
	}

	<-issuer

	blkA, err := vm.BuildBlock()
	if err != nil {
		t.Fatalf("Failed to build block with import transaction: %s", err)
	}

	// Create empty block from blkA
	blkAEthBlock := blkA.(*chain.BlockWrapper).Block.(*Block).ethBlock

	modifiedHeader := types.CopyHeader(blkAEthBlock.Header())
	// Set the VM's clock to the time of the produced block
	vm.clock.Set(time.Unix(int64(modifiedHeader.Time), 0))
	// Set the modified time to exceed the allowed future time
	modifiedTime := modifiedHeader.Time + uint64(maxFutureBlockTime.Seconds()+1)
	modifiedHeader.Time = modifiedTime
	modifiedBlock := types.NewBlock(
		modifiedHeader,
		nil,
		nil,
		nil,
		new(trie.Trie),
		blkAEthBlock.ExtData(),
		false,
	)

	futureBlock := &Block{
		vm:       vm,
		ethBlock: modifiedBlock,
		id:       ids.ID(modifiedBlock.Hash()),
	}

	if err := futureBlock.Verify(); err == nil {
		t.Fatal("Future block should have failed verification due to block timestamp too far in the future")
	} else if !strings.Contains(err.Error(), "block timestamp is too far in the future") {
		t.Fatalf("Expected error to be block timestamp too far in the future but found %s", err)
	}
}

// Regression test to ensure we can build blocks if we are starting with the
// Apricot Phase 1 ruleset in genesis.
func TestBuildApricotPhase1Block(t *testing.T) {
	issuer, vm, _, sharedMemory := GenesisVM(t, true, genesisJSONApricotPhase1, "", "")

	defer func() {
		if err := vm.Shutdown(); err != nil {
			t.Fatal(err)
		}
	}()

	newTxPoolHeadChan := make(chan core.NewTxPoolReorgEvent, 1)
	vm.chain.GetTxPool().SubscribeNewReorgEvent(newTxPoolHeadChan)

	key, err := accountKeystore.NewKey(rand.Reader)
	if err != nil {
		t.Fatal(err)
	}

	importAmount := uint64(1000000000)
	utxoID := avax.UTXOID{
		TxID: ids.ID{
			0x0f, 0x2f, 0x4f, 0x6f, 0x8e, 0xae, 0xce, 0xee,
			0x0d, 0x2d, 0x4d, 0x6d, 0x8c, 0xac, 0xcc, 0xec,
			0x0b, 0x2b, 0x4b, 0x6b, 0x8a, 0xaa, 0xca, 0xea,
			0x09, 0x29, 0x49, 0x69, 0x88, 0xa8, 0xc8, 0xe8,
		},
	}

	utxo := &avax.UTXO{
		UTXOID: utxoID,
		Asset:  avax.Asset{ID: vm.ctx.AVAXAssetID},
		Out: &secp256k1fx.TransferOutput{
			Amt: importAmount,
			OutputOwners: secp256k1fx.OutputOwners{
				Threshold: 1,
				Addrs:     []ids.ShortID{testKeys[0].PublicKey().Address()},
			},
		},
	}
	utxoBytes, err := vm.codec.Marshal(codecVersion, utxo)
	if err != nil {
		t.Fatal(err)
	}

	xChainSharedMemory := sharedMemory.NewSharedMemory(vm.ctx.XChainID)
	inputID := utxo.InputID()
	if err := xChainSharedMemory.Apply(map[ids.ID]*atomic.Requests{vm.ctx.ChainID: {PutRequests: []*atomic.Element{{
		Key:   inputID[:],
		Value: utxoBytes,
		Traits: [][]byte{
			testKeys[0].PublicKey().Address().Bytes(),
		},
	}}}}); err != nil {
		t.Fatal(err)
	}

	importTx, err := vm.newImportTx(vm.ctx.XChainID, key.Address, []*crypto.PrivateKeySECP256K1R{testKeys[0]})
	if err != nil {
		t.Fatal(err)
	}

	if err := vm.issueTx(importTx); err != nil {
		t.Fatal(err)
	}

	<-issuer

	blk, err := vm.BuildBlock()
	if err != nil {
		t.Fatal(err)
	}

	if err := blk.Verify(); err != nil {
		t.Fatal(err)
	}

	if status := blk.Status(); status != choices.Processing {
		t.Fatalf("Expected status of built block to be %s, but found %s", choices.Processing, status)
	}

	if err := vm.SetPreference(blk.ID()); err != nil {
		t.Fatal(err)
	}

	if err := blk.Accept(); err != nil {
		t.Fatal(err)
	}

	newHead := <-newTxPoolHeadChan
	if newHead.Head.Hash() != common.Hash(blk.ID()) {
		t.Fatalf("Expected new block to match")
	}

	txs := make([]*types.Transaction, 10)
	for i := 0; i < 5; i++ {
		tx := types.NewTransaction(uint64(i), key.Address, big.NewInt(10), 21000, big.NewInt(params.LaunchMinGasPrice), nil)
		signedTx, err := types.SignTx(tx, types.NewEIP155Signer(vm.chainID), key.PrivateKey)
		if err != nil {
			t.Fatal(err)
		}
		txs[i] = signedTx
	}
	for i := 5; i < 10; i++ {
		tx := types.NewTransaction(uint64(i), key.Address, big.NewInt(10), 21000, big.NewInt(params.ApricotPhase1MinGasPrice), nil)
		signedTx, err := types.SignTx(tx, types.NewEIP155Signer(vm.chainID), key.PrivateKey)
		if err != nil {
			t.Fatal(err)
		}
		txs[i] = signedTx
	}
	errs := vm.chain.AddRemoteTxs(txs)
	for i, err := range errs {
		if err != nil {
			t.Fatalf("Failed to add tx at index %d: %s", i, err)
		}
	}

	<-issuer

	blk, err = vm.BuildBlock()
	if err != nil {
		t.Fatal(err)
	}

	if err := blk.Verify(); err != nil {
		t.Fatal(err)
	}

	if status := blk.Status(); status != choices.Processing {
		t.Fatalf("Expected status of built block to be %s, but found %s", choices.Processing, status)
	}

	if err := blk.Accept(); err != nil {
		t.Fatal(err)
	}

	if status := blk.Status(); status != choices.Accepted {
		t.Fatalf("Expected status of accepted block to be %s, but found %s", choices.Accepted, status)
	}

	lastAcceptedID, err := vm.LastAccepted()
	if err != nil {
		t.Fatal(err)
	}
	if lastAcceptedID != blk.ID() {
		t.Fatalf("Expected last accepted blockID to be the accepted block: %s, but found %s", blk.ID(), lastAcceptedID)
	}

	// Confirm all txs are present
	ethBlkTxs := vm.chain.GetBlockByNumber(2).Transactions()
	for i, tx := range txs {
		if len(ethBlkTxs) <= i {
			t.Fatalf("missing transactions expected: %d but found: %d", len(txs), len(ethBlkTxs))
		}
		if ethBlkTxs[i].Hash() != tx.Hash() {
			t.Fatalf("expected tx at index %d to have hash: %x but has: %x", i, txs[i].Hash(), tx.Hash())
		}
	}
}

// Regression test to ensure we can continue producing blocks across a transition from
// Apricot Phase 0 to Apricot Phase 1. This test all ensures another VM can
// sync blocks across a transition (where different verifications are applied).
func TestApricotPhase1Transition(t *testing.T) {
	// Setup custom JSON
	genesis := &core.Genesis{}
	if err := json.Unmarshal([]byte(genesisJSONApricotPhase1), genesis); err != nil {
		t.Fatalf("Problem unmarshaling genesis JSON: %s", err)
	}
	apricotPhase1Time := time.Now().Add(5 * time.Second)
	genesis.Config.ApricotPhase1BlockTimestamp = big.NewInt(apricotPhase1Time.Unix())
	customGenesisJSON, err := json.Marshal(genesis)
	if err != nil {
		t.Fatalf("Problem marshaling custom genesis JSON: %s", err)
	}

	// Initialize VMs
	issuer1, vm1, _, sharedMemory1 := GenesisVM(t, true, string(customGenesisJSON), "", "")
	defer func() {
		if err := vm1.Shutdown(); err != nil {
			t.Fatal(err)
		}
	}()

	newTxPoolHeadChan := make(chan core.NewTxPoolReorgEvent, 1)
	vm1.chain.GetTxPool().SubscribeNewReorgEvent(newTxPoolHeadChan)

	key, err := accountKeystore.NewKey(rand.Reader)
	if err != nil {
		t.Fatal(err)
	}

	importAmount := uint64(1000000000)
	utxoID := avax.UTXOID{
		TxID: ids.ID{
			0x0f, 0x2f, 0x4f, 0x6f, 0x8e, 0xae, 0xce, 0xee,
			0x0d, 0x2d, 0x4d, 0x6d, 0x8c, 0xac, 0xcc, 0xec,
			0x0b, 0x2b, 0x4b, 0x6b, 0x8a, 0xaa, 0xca, 0xea,
			0x09, 0x29, 0x49, 0x69, 0x88, 0xa8, 0xc8, 0xe8,
		},
	}

	utxo := &avax.UTXO{
		UTXOID: utxoID,
		Asset:  avax.Asset{ID: vm1.ctx.AVAXAssetID},
		Out: &secp256k1fx.TransferOutput{
			Amt: importAmount,
			OutputOwners: secp256k1fx.OutputOwners{
				Threshold: 1,
				Addrs:     []ids.ShortID{testKeys[0].PublicKey().Address()},
			},
		},
	}
	utxoBytes, err := vm1.codec.Marshal(codecVersion, utxo)
	if err != nil {
		t.Fatal(err)
	}

	xChainSharedMemory1 := sharedMemory1.NewSharedMemory(vm1.ctx.XChainID)
	inputID := utxo.InputID()
	if err := xChainSharedMemory1.Apply(map[ids.ID]*atomic.Requests{vm1.ctx.ChainID: {PutRequests: []*atomic.Element{{
		Key:   inputID[:],
		Value: utxoBytes,
		Traits: [][]byte{
			testKeys[0].PublicKey().Address().Bytes(),
		},
	}}}}); err != nil {
		t.Fatal(err)
	}

	importTx, err := vm1.newImportTx(vm1.ctx.XChainID, key.Address, []*crypto.PrivateKeySECP256K1R{testKeys[0]})
	if err != nil {
		t.Fatal(err)
	}

	if err := vm1.issueTx(importTx); err != nil {
		t.Fatal(err)
	}

	<-issuer1

	blkA, err := vm1.BuildBlock()
	if err != nil {
		t.Fatal(err)
	}

	if err := blkA.Verify(); err != nil {
		t.Fatal(err)
	}

	if status := blkA.Status(); status != choices.Processing {
		t.Fatalf("Expected status of built block to be %s, but found %s", choices.Processing, status)
	}

	if err := vm1.SetPreference(blkA.ID()); err != nil {
		t.Fatal(err)
	}

	if err := blkA.Accept(); err != nil {
		t.Fatal(err)
	}

	newHead := <-newTxPoolHeadChan
	if newHead.Head.Hash() != common.Hash(blkA.ID()) {
		t.Fatalf("Expected new block to match")
	}

	txs := make([]*types.Transaction, 10)
	for i := 0; i < 5; i++ {
		tx := types.NewTransaction(uint64(i), key.Address, big.NewInt(10), 21000, big.NewInt(params.LaunchMinGasPrice), nil)
		signedTx, err := types.SignTx(tx, types.NewEIP155Signer(vm1.chainID), key.PrivateKey)
		if err != nil {
			t.Fatal(err)
		}
		txs[i] = signedTx
	}
	for i := 5; i < 10; i++ {
		tx := types.NewTransaction(uint64(i), key.Address, big.NewInt(10), 21000, big.NewInt(params.ApricotPhase1MinGasPrice), nil)
		signedTx, err := types.SignTx(tx, types.NewEIP155Signer(vm1.chainID), key.PrivateKey)
		if err != nil {
			t.Fatal(err)
		}
		txs[i] = signedTx
	}
	errs := vm1.chain.AddRemoteTxs(txs[:5])
	for i, err := range errs {
		if err != nil {
			t.Fatalf("Failed to add tx at index %d: %s", i, err)
		}
	}

	<-issuer1

	blkB, err := vm1.BuildBlock()
	if err != nil {
		t.Fatal(err)
	}

	if err := blkB.Verify(); err != nil {
		t.Fatal(err)
	}

	// Wait for transition
	time.Sleep(time.Until(apricotPhase1Time) + time.Second)

	if status := blkB.Status(); status != choices.Processing {
		t.Fatalf("Expected status of built block to be %s, but found %s", choices.Processing, status)
	}

	if err := blkB.Accept(); err != nil {
		t.Fatal(err)
	}

	if status := blkB.Status(); status != choices.Accepted {
		t.Fatalf("Expected status of accepted block to be %s, but found %s", choices.Accepted, status)
	}

	lastAcceptedID, err := vm1.LastAccepted()
	if err != nil {
		t.Fatal(err)
	}
	if lastAcceptedID != blkB.ID() {
		t.Fatalf("Expected last accepted blockID to be the accepted block: %s, but found %s", blkB.ID(), lastAcceptedID)
	}

	// Confirm all txs are present
	ethBlkTxs := vm1.chain.GetBlockByNumber(2).Transactions()
	if len(ethBlkTxs) != 5 {
		t.Fatalf("Expected 5 transactions in block, but found %d", len(ethBlkTxs))
	}
	for i, tx := range txs[:5] {
		if ethBlkTxs[i].Hash() != tx.Hash() {
			t.Fatalf("expected tx at index %d to have hash: %x but has: %x", i, txs[i].Hash(), tx.Hash())
		}
	}

	newHead = <-newTxPoolHeadChan
	if newHead.Head.Hash() != common.Hash(blkB.ID()) {
		t.Fatalf("Expected new block to match")
	}

	errs = vm1.chain.AddRemoteTxs(txs[5:])
	for i, err := range errs {
		if err != nil {
			t.Fatalf("Failed to add tx at index %d: %s", i, err)
		}
	}

	<-issuer1

	blkC, err := vm1.BuildBlock()
	if err != nil {
		t.Fatal(err)
	}

	if err := blkC.Verify(); err != nil {
		t.Fatal(err)
	}

	if status := blkC.Status(); status != choices.Processing {
		t.Fatalf("Expected status of built block to be %s, but found %s", choices.Processing, status)
	}

	if err := blkC.Accept(); err != nil {
		t.Fatal(err)
	}

	if status := blkC.Status(); status != choices.Accepted {
		t.Fatalf("Expected status of accepted block to be %s, but found %s", choices.Accepted, status)
	}

	lastAcceptedID, err = vm1.LastAccepted()
	if err != nil {
		t.Fatal(err)
	}
	if lastAcceptedID != blkC.ID() {
		t.Fatalf("Expected last accepted blockID to be the accepted block: %s, but found %s", blkC.ID(), lastAcceptedID)
	}

	// Confirm all txs are present
	ethBlkTxs = vm1.chain.GetBlockByNumber(3).Transactions()
	for i, tx := range txs[5:] {
		if len(ethBlkTxs) <= i {
			t.Fatalf("missing transactions expected: %d but found: %d", len(txs), len(ethBlkTxs))
		}
		if ethBlkTxs[i].Hash() != tx.Hash() {
			t.Fatalf("expected tx at index %d to have hash: %x but has: %x", i, txs[i].Hash(), tx.Hash())
		}
	}

	// Sync up other genesis VM (after transition)
	_, vm2, _, sharedMemory2 := GenesisVM(t, true, string(customGenesisJSON), "", "")
	defer func() {
		if err := vm2.Shutdown(); err != nil {
			t.Fatal(err)
		}
	}()
	xChainSharedMemory2 := sharedMemory2.NewSharedMemory(vm2.ctx.XChainID)
	if err := xChainSharedMemory2.Apply(map[ids.ID]*atomic.Requests{vm2.ctx.ChainID: {PutRequests: []*atomic.Element{{
		Key:   inputID[:],
		Value: utxoBytes,
		Traits: [][]byte{
			testKeys[0].PublicKey().Address().Bytes(),
		},
	}}}}); err != nil {
		t.Fatal(err)
	}

	vm2BlkA, err := vm2.ParseBlock(blkA.Bytes())
	if err != nil {
		t.Fatalf("Unexpected error parsing block from vm2: %s", err)
	}
	if err := vm2BlkA.Verify(); err != nil {
		t.Fatalf("Block failed verification on VM2: %s", err)
	}
	if status := vm2BlkA.Status(); status != choices.Processing {
		t.Fatalf("Expected status of block on VM2 to be %s, but found %s", choices.Processing, status)
	}
	if err := vm2.SetPreference(vm2BlkA.ID()); err != nil {
		t.Fatal(err)
	}
	if err := vm2BlkA.Accept(); err != nil {
		t.Fatalf("VM2 failed to accept block: %s", err)
	}

	vm2BlkB, err := vm2.ParseBlock(blkB.Bytes())
	if err != nil {
		t.Fatalf("Unexpected error parsing block from vm2: %s", err)
	}
	if err := vm2BlkB.Verify(); err != nil {
		t.Fatalf("Block failed verification on VM2: %s", err)
	}
	if status := vm2BlkB.Status(); status != choices.Processing {
		t.Fatalf("Expected status of block on VM2 to be %s, but found %s", choices.Processing, status)
	}
	if err := vm2.SetPreference(vm2BlkB.ID()); err != nil {
		t.Fatal(err)
	}
	if err := vm2BlkB.Accept(); err != nil {
		t.Fatalf("VM2 failed to accept block: %s", err)
	}

	vm2BlkC, err := vm2.ParseBlock(blkC.Bytes())
	if err != nil {
		t.Fatalf("Unexpected error parsing block from vm2: %s", err)
	}
	if err := vm2BlkC.Verify(); err != nil {
		t.Fatalf("Block failed verification on VM2: %s", err)
	}
	if status := vm2BlkC.Status(); status != choices.Processing {
		t.Fatalf("Expected status of block on VM2 to be %s, but found %s", choices.Processing, status)
	}
	if err := vm2.SetPreference(vm2BlkC.ID()); err != nil {
		t.Fatal(err)
	}
	if err := vm2BlkC.Accept(); err != nil {
		t.Fatalf("VM2 failed to accept block: %s", err)
	}
}

func TestLastAcceptedBlockNumberAllow(t *testing.T) {
	issuer, vm, _, sharedMemory := GenesisVM(t, true, genesisJSONApricotPhase0, "", "")

	defer func() {
		if err := vm.Shutdown(); err != nil {
			t.Fatal(err)
		}
	}()

	key, err := accountKeystore.NewKey(rand.Reader)
	if err != nil {
		t.Fatal(err)
	}

	// Import 1 AVAX
	importAmount := uint64(1000000000)
	utxoID := avax.UTXOID{
		TxID: ids.ID{
			0x0f, 0x2f, 0x4f, 0x6f, 0x8e, 0xae, 0xce, 0xee,
			0x0d, 0x2d, 0x4d, 0x6d, 0x8c, 0xac, 0xcc, 0xec,
			0x0b, 0x2b, 0x4b, 0x6b, 0x8a, 0xaa, 0xca, 0xea,
			0x09, 0x29, 0x49, 0x69, 0x88, 0xa8, 0xc8, 0xe8,
		},
	}

	utxo := &avax.UTXO{
		UTXOID: utxoID,
		Asset:  avax.Asset{ID: vm.ctx.AVAXAssetID},
		Out: &secp256k1fx.TransferOutput{
			Amt: importAmount,
			OutputOwners: secp256k1fx.OutputOwners{
				Threshold: 1,
				Addrs:     []ids.ShortID{testKeys[0].PublicKey().Address()},
			},
		},
	}
	utxoBytes, err := vm.codec.Marshal(codecVersion, utxo)
	if err != nil {
		t.Fatal(err)
	}

	xChainSharedMemory := sharedMemory.NewSharedMemory(vm.ctx.XChainID)
	inputID := utxo.InputID()
	if err := xChainSharedMemory.Apply(map[ids.ID]*atomic.Requests{vm.ctx.ChainID: {PutRequests: []*atomic.Element{{
		Key:   inputID[:],
		Value: utxoBytes,
		Traits: [][]byte{
			testKeys[0].PublicKey().Address().Bytes(),
		},
	}}}}); err != nil {
		t.Fatal(err)
	}

	importTx, err := vm.newImportTx(vm.ctx.XChainID, key.Address, []*crypto.PrivateKeySECP256K1R{testKeys[0]})
	if err != nil {
		t.Fatal(err)
	}

	if err := vm.issueTx(importTx); err != nil {
		t.Fatal(err)
	}

	<-issuer

	blk, err := vm.BuildBlock()
	if err != nil {
		t.Fatalf("Failed to build block with import transaction: %s", err)
	}

	if err := blk.Verify(); err != nil {
		t.Fatalf("Block failed verification on VM: %s", err)
	}

	if status := blk.Status(); status != choices.Processing {
		t.Fatalf("Expected status of built block to be %s, but found %s", choices.Processing, status)
	}

	if err := vm.SetPreference(blk.ID()); err != nil {
		t.Fatal(err)
	}

	blkHeight := blk.Height()
	blkHash := blk.(*chain.BlockWrapper).Block.(*Block).ethBlock.Hash()

	vm.chain.BlockChain().GetVMConfig().AllowUnfinalizedQueries = true

	ctx := context.Background()
	b, err := vm.chain.APIBackend().BlockByNumber(ctx, rpc.BlockNumber(blkHeight))
	if err != nil {
		t.Fatal(err)
	}
	if b.Hash() != blkHash {
		t.Fatalf("expected block at %d to have hash %s but got %s", blkHeight, blkHash.Hex(), b.Hash().Hex())
	}

	vm.chain.BlockChain().GetVMConfig().AllowUnfinalizedQueries = false

	_, err = vm.chain.APIBackend().BlockByNumber(ctx, rpc.BlockNumber(blkHeight))
	if !errors.Is(err, eth.ErrUnfinalizedData) {
		t.Fatalf("expected ErrUnfinalizedData but got %s", err.Error())
	}

	if err := blk.Accept(); err != nil {
		t.Fatalf("VM failed to accept block: %s", err)
	}

	if b := vm.chain.GetBlockByNumber(blkHeight); b.Hash() != blkHash {
		t.Fatalf("expected block at %d to have hash %s but got %s", blkHeight, blkHash.Hex(), b.Hash().Hex())
	}
}

func TestReissueAtomicTx(t *testing.T) {
	issuer, vm, _, sharedMemory := GenesisVM(t, true, genesisJSONApricotPhase1, "", "")

	defer func() {
		if err := vm.Shutdown(); err != nil {
			t.Fatal(err)
		}
	}()

	genesisBlkID, err := vm.LastAccepted()
	if err != nil {
		t.Fatal(err)
	}

	importAmount := uint64(10000000)
	utxoID := avax.UTXOID{
		TxID: ids.ID{
			0x0f, 0x2f, 0x4f, 0x6f, 0x8e, 0xae, 0xce, 0xee,
			0x0d, 0x2d, 0x4d, 0x6d, 0x8c, 0xac, 0xcc, 0xec,
			0x0b, 0x2b, 0x4b, 0x6b, 0x8a, 0xaa, 0xca, 0xea,
			0x09, 0x29, 0x49, 0x69, 0x88, 0xa8, 0xc8, 0xe8,
		},
	}

	utxo := &avax.UTXO{
		UTXOID: utxoID,
		Asset:  avax.Asset{ID: vm.ctx.AVAXAssetID},
		Out: &secp256k1fx.TransferOutput{
			Amt: importAmount,
			OutputOwners: secp256k1fx.OutputOwners{
				Threshold: 1,
				Addrs:     []ids.ShortID{testKeys[0].PublicKey().Address()},
			},
		},
	}
	utxoBytes, err := vm.codec.Marshal(codecVersion, utxo)
	if err != nil {
		t.Fatal(err)
	}

	xChainSharedMemory := sharedMemory.NewSharedMemory(vm.ctx.XChainID)
	inputID := utxo.InputID()
	if err := xChainSharedMemory.Apply(map[ids.ID]*atomic.Requests{vm.ctx.ChainID: {PutRequests: []*atomic.Element{{
		Key:   inputID[:],
		Value: utxoBytes,
		Traits: [][]byte{
			testKeys[0].PublicKey().Address().Bytes(),
		},
	}}}}); err != nil {
		t.Fatal(err)
	}

	importTx, err := vm.newImportTx(vm.ctx.XChainID, testEthAddrs[0], []*crypto.PrivateKeySECP256K1R{testKeys[0]})
	if err != nil {
		t.Fatal(err)
	}

	if err := vm.issueTx(importTx); err != nil {
		t.Fatal(err)
	}

	<-issuer

	blk, err := vm.BuildBlock()
	if err != nil {
		t.Fatal(err)
	}

	if err := blk.Verify(); err != nil {
		t.Fatal(err)
	}

	if status := blk.Status(); status != choices.Processing {
		t.Fatalf("Expected status of built block to be %s, but found %s", choices.Processing, status)
	}

	if err := vm.SetPreference(blk.ID()); err != nil {
		t.Fatal(err)
	}

	if err := blk.Reject(); err != nil {
		t.Fatal(err)
	}

	if status := blk.Status(); status != choices.Rejected {
		t.Fatalf("Expected status of rejected block to be %s, but found %s", choices.Rejected, status)
	}

	if err := vm.SetPreference(genesisBlkID); err != nil {
		t.Fatal(err)
	}

	<-issuer
	blk, err = vm.BuildBlock()
	if err != nil {
		t.Fatal(err)
	}

	if err := blk.Verify(); err != nil {
		t.Fatal(err)
	}

	if status := blk.Status(); status != choices.Processing {
		t.Fatalf("Expected status of built block to be %s, but found %s", choices.Processing, status)
	}

	if err := vm.SetPreference(blk.ID()); err != nil {
		t.Fatal(err)
	}

	if err := blk.Accept(); err != nil {
		t.Fatal(err)
	}

	if status := blk.Status(); status != choices.Accepted {
		t.Fatalf("Expected status of accepted block to be %s, but found %s", choices.Accepted, status)
	}

	if lastAcceptedID, err := vm.LastAccepted(); err != nil {
		t.Fatal(err)
	} else if lastAcceptedID != blk.ID() {
		t.Fatalf("Expected last accepted blockID to be the accepted block: %s, but found %s", blk.ID(), lastAcceptedID)
	}
}

func TestAtomicTxFailsEVMStateTransferBuildBlock(t *testing.T) {
	issuer, vm, _, sharedMemory := GenesisVM(t, true, genesisJSONApricotPhase1, "", "")

	defer func() {
		if err := vm.Shutdown(); err != nil {
			t.Fatal(err)
		}
	}()

	importAmount := uint64(10000000)
	utxoID := avax.UTXOID{
		TxID: ids.ID{
			0x0f, 0x2f, 0x4f, 0x6f, 0x8e, 0xae, 0xce, 0xee,
			0x0d, 0x2d, 0x4d, 0x6d, 0x8c, 0xac, 0xcc, 0xec,
			0x0b, 0x2b, 0x4b, 0x6b, 0x8a, 0xaa, 0xca, 0xea,
			0x09, 0x29, 0x49, 0x69, 0x88, 0xa8, 0xc8, 0xe8,
		},
	}

	utxo := &avax.UTXO{
		UTXOID: utxoID,
		Asset:  avax.Asset{ID: vm.ctx.AVAXAssetID},
		Out: &secp256k1fx.TransferOutput{
			Amt: importAmount,
			OutputOwners: secp256k1fx.OutputOwners{
				Threshold: 1,
				Addrs:     []ids.ShortID{testKeys[0].PublicKey().Address()},
			},
		},
	}
	utxoBytes, err := vm.codec.Marshal(codecVersion, utxo)
	if err != nil {
		t.Fatal(err)
	}

	xChainSharedMemory := sharedMemory.NewSharedMemory(vm.ctx.XChainID)
	inputID := utxo.InputID()
	if err := xChainSharedMemory.Apply(map[ids.ID]*atomic.Requests{vm.ctx.ChainID: {PutRequests: []*atomic.Element{{
		Key:   inputID[:],
		Value: utxoBytes,
		Traits: [][]byte{
			testKeys[0].PublicKey().Address().Bytes(),
		},
	}}}}); err != nil {
		t.Fatal(err)
	}

	importTx, err := vm.newImportTx(vm.ctx.XChainID, testEthAddrs[0], []*crypto.PrivateKeySECP256K1R{testKeys[0]})
	if err != nil {
		t.Fatal(err)
	}

	if err := vm.issueTx(importTx); err != nil {
		t.Fatal(err)
	}

	<-issuer

	blk, err := vm.BuildBlock()
	if err != nil {
		t.Fatal(err)
	}

	if err := blk.Verify(); err != nil {
		t.Fatal(err)
	}

	if status := blk.Status(); status != choices.Processing {
		t.Fatalf("Expected status of built block to be %s, but found %s", choices.Processing, status)
	}

	if err := vm.SetPreference(blk.ID()); err != nil {
		t.Fatal(err)
	}

	if err := blk.Accept(); err != nil {
		t.Fatal(err)
	}

	if status := blk.Status(); status != choices.Accepted {
		t.Fatalf("Expected status of accepted block to be %s, but found %s", choices.Accepted, status)
	}

	if lastAcceptedID, err := vm.LastAccepted(); err != nil {
		t.Fatal(err)
	} else if lastAcceptedID != blk.ID() {
		t.Fatalf("Expected last accepted blockID to be the accepted block: %s, but found %s", blk.ID(), lastAcceptedID)
	}

	exportTx1, err := vm.newExportTx(vm.ctx.AVAXAssetID, importAmount-2*params.AvalancheAtomicTxFee, vm.ctx.XChainID, testShortIDAddrs[0], []*crypto.PrivateKeySECP256K1R{testKeys[0]})
	if err != nil {
		t.Fatal(err)
	}
	exportTx2, err := vm.newExportTx(vm.ctx.AVAXAssetID, importAmount-2*params.AvalancheAtomicTxFee, vm.ctx.XChainID, testShortIDAddrs[1], []*crypto.PrivateKeySECP256K1R{testKeys[0]})
	if err != nil {
		t.Fatal(err)
	}

	if err := vm.issueTx(exportTx1); err != nil {
		t.Fatal(err)
	}
	<-issuer
	exportBlk1, err := vm.BuildBlock()
	if err != nil {
		t.Fatal(err)
	}
	if err := exportBlk1.Verify(); err != nil {
		t.Fatal(err)
	}

	if err := vm.SetPreference(exportBlk1.ID()); err != nil {
		t.Fatal(err)
	}

	if err := vm.issueTx(exportTx2); err == nil {
		t.Fatal("Should have failed to issue due to an invalid export tx")
	}
	// Force add transaction directly to the mempool to ensure it fails during build block
	// as well.
	if err := vm.mempool.AddTx(exportTx2); err != nil {
		t.Fatal(err)
	}
	<-issuer

	_, err = vm.BuildBlock()
	if err == nil {
		t.Fatal("BuildBlock should have returned an error due to invalid export transaction")
	}
}

func TestBuildInvalidBlockHead(t *testing.T) {
	issuer, vm, _, _ := GenesisVM(t, true, genesisJSONApricotPhase0, "", "")

	defer func() {
		if err := vm.Shutdown(); err != nil {
			t.Fatal(err)
		}
	}()

	key0 := testKeys[0]
	addr0 := key0.PublicKey().Address()

	// Create the transaction
	utx := &UnsignedImportTx{
		NetworkID:    vm.ctx.NetworkID,
		BlockchainID: vm.ctx.ChainID,
		Outs: []EVMOutput{{
			Address: common.Address(addr0),
			Amount:  1 * units.Avax,
			AssetID: vm.ctx.AVAXAssetID,
		}},
		ImportedInputs: []*avax.TransferableInput{
			{
				Asset: avax.Asset{ID: vm.ctx.AVAXAssetID},
				In: &secp256k1fx.TransferInput{
					Amt: 1 * units.Avax,
					Input: secp256k1fx.Input{
						SigIndices: []uint32{0},
					},
				},
			},
		},
		SourceChain: vm.ctx.XChainID,
	}
	tx := &Tx{UnsignedAtomicTx: utx}
	if err := tx.Sign(vm.codec, [][]*crypto.PrivateKeySECP256K1R{{key0}}); err != nil {
		t.Fatal(err)
	}

	currentBlock := vm.chain.BlockChain().CurrentBlock()

	// Verify that the transaction fails verification when attempting to issue
	// it into the atomic mempool.
	if err := vm.issueTx(tx); err == nil {
		t.Fatal("Should have failed to issue invalid transaction")
	}
	// Force issue the transaction directly to the mempool
	if err := vm.mempool.AddTx(tx); err != nil {
		t.Fatal(err)
	}

	<-issuer

	if _, err := vm.BuildBlock(); err == nil {
		t.Fatalf("Unexpectedly created a block")
	}

	newCurrentBlock := vm.chain.BlockChain().CurrentBlock()

	if currentBlock.Hash() != newCurrentBlock.Hash() {
		t.Fatal("current block changed")
	}
}<|MERGE_RESOLUTION|>--- conflicted
+++ resolved
@@ -609,12 +609,8 @@
 		t.Fatalf("Expected refreshed blk2 to be Accepted, but found status: %s", status)
 	}
 
-<<<<<<< HEAD
-	blk1Refreshed, err := blk2Refreshed.(*Block).parentBlock()
-=======
 	blk1RefreshedID := blk2Refreshed.Parent()
 	blk1Refreshed, err := vm.GetBlockInternal(blk1RefreshedID)
->>>>>>> 74aba90c
 	if err != nil {
 		t.Fatal(err)
 	}
